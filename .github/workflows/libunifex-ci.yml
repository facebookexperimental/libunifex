name: libunifex CI

# Trigger on pushes to all branches and for all pull-requests
on: [push, pull_request]

env:
  CMAKE_VERSION: 3.16.2
  NINJA_VERSION: 1.9.0


jobs:
  build:
    name: ${{ matrix.config.name }}
    runs-on: ${{ matrix.config.os }}
    strategy:
      fail-fast: false
      matrix:
        config:
        - {
            name: "Linux GCC 9 Debug (C++17)", artifact: "Linux.tar.xz",
            os: ubuntu-latest,
            build_type: Debug,
<<<<<<< HEAD
            cc: "gcc-9", cxx: "g++-9"
=======
            cc: "cl", cxx: "cl",
            environment_script: "C:/Program Files (x86)/Microsoft Visual Studio/2019/Enterprise/VC/Auxiliary/Build/vcvars64.bat",
            experimental: true
>>>>>>> f960867b
          }
        - {
            name: "Linux GCC 9 Optimised (C++17)", artifact: "Linux.tar.xz",
            os: ubuntu-latest,
            build_type: RelWithDebInfo,
<<<<<<< HEAD
            cc: "gcc-9", cxx: "g++-9"
=======
            cc: "cl", cxx: "cl",
            environment_script: "C:/Program Files (x86)/Microsoft Visual Studio/2019/Enterprise/VC/Auxiliary/Build/vcvars64.bat",
            experimental: true
>>>>>>> f960867b
          }
        - {
            name: "Linux GCC 9 Debug (C++20)", artifact: "Linux.tar.xz",
            os: ubuntu-latest,
            build_type: Debug,
            cc: "gcc-9", cxx: "g++-9",
            cmake_args: "-D CMAKE_CXX_STANDARD:STRING=20"
          }
        - {
            name: "Linux GCC 9 Optimised (C++20)", artifact: "Linux.tar.xz",
            os: ubuntu-latest,
            build_type: RelWithDebInfo,
            cc: "gcc-9", cxx: "g++-9",
            cmake_args: "-D CMAKE_CXX_STANDARD:STRING=20"
          }
        - {
            name: "Linux Clang 9 Debug (C++17)", artifact: "Linux.tar.xz",
            os: ubuntu-latest,
            build_type: Debug,
            cc: "clang", cxx: "clang++-9",
            cmake_args: "-D \"CMAKE_CXX_FLAGS:STRING=-fsanitize=address -fno-omit-frame-pointer\""
          }
        - {
            name: "Linux Clang 9 Optimised (C++17)", artifact: "Linux.tar.xz",
            os: ubuntu-latest,
            build_type: RelWithDebInfo,
            cc: "clang-9", cxx: "clang++-9"
          }
        - {
            name: "Linux Clang 9 Debug (C++20)", artifact: "Linux.tar.xz",
            os: ubuntu-latest,
            build_type: Debug,
            cc: "clang", cxx: "clang++-9",
            cmake_args: "-D CMAKE_CXX_STANDARD:STRING=20 -D \"CMAKE_CXX_FLAGS:STRING=-fsanitize=address -fno-omit-frame-pointer\""
          }
        - {
            name: "Linux Clang 9 Optimised (C++20)", artifact: "Linux.tar.xz",
            os: ubuntu-latest,
            build_type: RelWithDebInfo,
            cc: "clang-9", cxx: "clang++-9",
            cmake_args: "-D CMAKE_CXX_STANDARD:STRING=20"
          }
        - {
            name: "macOS GCC Debug (C++17)", artifact: "macOS.tar.xz",
            os: macos-latest,
            build_type: Debug,
            cc: "gcc", cxx: "g++"
          }
        - {
            name: "macOS GCC Optimised (C++17)", artifact: "macOS.tar.xz",
            os: macos-latest,
            build_type: RelWithDebInfo,
            cc: "gcc", cxx: "g++"
          }
        - {
            name: "macOS GCC Debug (C++20)", artifact: "macOS.tar.xz",
            os: macos-latest,
            build_type: Debug,
            cc: "gcc", cxx: "g++",
            cmake_args: "-D CMAKE_CXX_STANDARD:STRING=20"
          }
        - {
            name: "macOS GCC Optimised (C++20)", artifact: "macOS.tar.xz",
            os: macos-latest,
            build_type: RelWithDebInfo,
            cc: "gcc", cxx: "g++",
            cmake_args: "-D CMAKE_CXX_STANDARD:STRING=20"
          }
        - {
            name: "macOS Clang Debug (C++17)", artifact: "macOS.tar.xz",
            os: macos-latest,
            build_type: Debug,
            cc: "clang", cxx: "clang++",
            cmake_args: "-D \"CMAKE_CXX_FLAGS:STRING=-fsanitize=address -fno-omit-frame-pointer\""
          }
        - {
            name: "macOS Clang Optimised (C++17)", artifact: "macOS.tar.xz",
            os: macos-latest,
            build_type: RelWithDebInfo,
            cc: "clang", cxx: "clang++"
          }
        - {
            name: "macOS Clang Debug (C++20)", artifact: "macOS.tar.xz",
            os: macos-latest,
            build_type: Debug,
            cc: "clang", cxx: "clang++",
            cmake_args: "-D CMAKE_CXX_STANDARD:STRING=20 -D \"CMAKE_CXX_FLAGS:STRING=-fsanitize=address -fno-omit-frame-pointer\""
          }
        - {
            name: "macOS Clang Optimised (C++20)", artifact: "macOS.tar.xz",
            os: macos-latest,
            build_type: RelWithDebInfo,
            cc: "clang", cxx: "clang++",
            cmake_args: "-D CMAKE_CXX_STANDARD:STRING=20"
          }
        - {
            name: "Windows MSVC 2019 Debug (C++17)", artifact: "Windows-MSVC.tar.xz",
            os: windows-latest,
            build_type: Debug,
            cc: "cl", cxx: "cl",
            environment_script: "C:/Program Files (x86)/Microsoft Visual Studio/2019/Enterprise/VC/Auxiliary/Build/vcvars64.bat"
          }
        - {
            name: "Windows MSVC 2019 Optimised (C++17)", artifact: "Windows-MSVC.tar.xz",
            os: windows-latest,
            build_type: RelWithDebInfo,
            cc: "cl", cxx: "cl",
            environment_script: "C:/Program Files (x86)/Microsoft Visual Studio/2019/Enterprise/VC/Auxiliary/Build/vcvars64.bat"
          }
        - {
            name: "Windows MSVC 2019 Debug (C++20)", artifact: "Windows-MSVC.tar.xz",
            os: windows-latest,
            build_type: Debug,
            cc: "cl", cxx: "cl",
            environment_script: "C:/Program Files (x86)/Microsoft Visual Studio/2019/Enterprise/VC/Auxiliary/Build/vcvars64.bat",
            cmake_args: "-D CMAKE_CXX_STANDARD:STRING=20"
          }
        - {
            name: "Windows MSVC 2019 Optimised (C++20)", artifact: "Windows-MSVC.tar.xz",
            os: windows-latest,
            build_type: RelWithDebInfo,
            cc: "cl", cxx: "cl",
            environment_script: "C:/Program Files (x86)/Microsoft Visual Studio/2019/Enterprise/VC/Auxiliary/Build/vcvars64.bat",
            cmake_args: "-D CMAKE_CXX_STANDARD:STRING=20"
          }

    steps:
    - uses: actions/checkout@v1

    - name: Download Ninja and CMake
      id: cmake_and_ninja
      shell: cmake -P {0}
      run: |
        set(cmake_version $ENV{CMAKE_VERSION})
        set(ninja_version $ENV{NINJA_VERSION})

        message(STATUS "Using host CMake version: ${CMAKE_VERSION}")

        if ("${{ runner.os }}" STREQUAL "Windows")
          set(ninja_suffix "win.zip")
          set(cmake_suffix "win64-x64.zip")
          set(cmake_dir "cmake-${cmake_version}-win64-x64/bin")
        elseif ("${{ runner.os }}" STREQUAL "Linux")
          set(ninja_suffix "linux.zip")
          set(cmake_suffix "Linux-x86_64.tar.gz")
          set(cmake_dir "cmake-${cmake_version}-Linux-x86_64/bin")
        elseif ("${{ runner.os }}" STREQUAL "macOS")
          set(ninja_suffix "mac.zip")
          set(cmake_suffix "Darwin-x86_64.tar.gz")
          set(cmake_dir "cmake-${cmake_version}-Darwin-x86_64/CMake.app/Contents/bin")
        endif()

        set(ninja_url "https://github.com/ninja-build/ninja/releases/download/v${ninja_version}/ninja-${ninja_suffix}")
        file(DOWNLOAD "${ninja_url}" ./ninja.zip SHOW_PROGRESS)
        execute_process(COMMAND ${CMAKE_COMMAND} -E tar xvf ./ninja.zip)

        set(cmake_url "https://github.com/Kitware/CMake/releases/download/v${cmake_version}/cmake-${cmake_version}-${cmake_suffix}")
        file(DOWNLOAD "${cmake_url}" ./cmake.zip SHOW_PROGRESS)
        execute_process(COMMAND ${CMAKE_COMMAND} -E tar xvf ./cmake.zip)

        # Save the path for other steps
        file(TO_CMAKE_PATH "$ENV{GITHUB_WORKSPACE}/${cmake_dir}" cmake_dir)
        message("::set-output name=cmake_dir::${cmake_dir}")

        if (NOT "${{ runner.os }}" STREQUAL "Windows")
          execute_process(
            COMMAND chmod +x ninja
            COMMAND chmod +x ${cmake_dir}/cmake
          )
        endif()

    - name: Configure
      shell: cmake -P {0}
      run: |
        set(ENV{CC} ${{ matrix.config.cc }})
        set(ENV{CXX} ${{ matrix.config.cxx }})

        if ("${{ runner.os }}" STREQUAL "Windows" AND NOT "x${{ matrix.config.environment_script }}" STREQUAL "x")
          execute_process(
            COMMAND "${{ matrix.config.environment_script }}" && set
            OUTPUT_FILE environment_script_output.txt
          )
          set(ENV{CXXFLAGS} "/permissive-")
          file(STRINGS environment_script_output.txt output_lines)
          foreach(line IN LISTS output_lines)
            if (line MATCHES "^([a-zA-Z0-9_-]+)=(.*)$")
              set(ENV{${CMAKE_MATCH_1}} "${CMAKE_MATCH_2}")
            endif()
          endforeach()
        endif()

        set(path_separator ":")
        if ("${{ runner.os }}" STREQUAL "Windows")
          set(path_separator ";")
        endif()
        set(ENV{PATH} "$ENV{GITHUB_WORKSPACE}${path_separator}$ENV{PATH}")

        execute_process(
          COMMAND ${{ steps.cmake_and_ninja.outputs.cmake_dir }}/cmake
            -S .
            -B build
            -D CMAKE_BUILD_TYPE=${{ matrix.config.build_type }}
            -G Ninja
            -D CMAKE_MAKE_PROGRAM=ninja
            -D CMAKE_VERBOSE_MAKEFILE=ON
            ${{ matrix.config.cmake_args }}
          RESULT_VARIABLE result
        )
        if (NOT result EQUAL 0)
          message(FATAL_ERROR "Bad exit status")
        endif()


    - name: Build
      shell: cmake -P {0}
      continue-on-error: ${{ matrix.config.experimental || false }}
      run: |
        set(ENV{NINJA_STATUS} "[%f/%t %o/sec] ")

        if ("${{ runner.os }}" STREQUAL "Windows" AND NOT "x${{ matrix.config.environment_script }}" STREQUAL "x")
          file(STRINGS environment_script_output.txt output_lines)
          foreach(line IN LISTS output_lines)
            if (line MATCHES "^([a-zA-Z0-9_-]+)=(.*)$")
              set(ENV{${CMAKE_MATCH_1}} "${CMAKE_MATCH_2}")
            endif()
          endforeach()
        endif()

        set(path_separator ":")
        if ("${{ runner.os }}" STREQUAL "Windows")
          set(path_separator ";")
        endif()
        set(ENV{PATH} "$ENV{GITHUB_WORKSPACE}${path_separator}$ENV{PATH}")

        execute_process(
          COMMAND ${{ steps.cmake_and_ninja.outputs.cmake_dir }}/cmake --build build
          RESULT_VARIABLE result
        )
        if (NOT result EQUAL 0)
          message(FATAL_ERROR "Bad exit status")
        endif()

    - name: Run tests
      shell: cmake -P {0}
      continue-on-error: ${{ matrix.config.experimental || false }}
      run: |
        include(ProcessorCount)
        ProcessorCount(N)

        set(ENV{CTEST_OUTPUT_ON_FAILURE} "ON")

        execute_process(
          COMMAND ${{ steps.cmake_and_ninja.outputs.cmake_dir }}/ctest --verbose -j ${N}
          WORKING_DIRECTORY build
          RESULT_VARIABLE result
        )
        if (NOT result EQUAL 0)
          message(FATAL_ERROR "Running tests failed!")
        endif()<|MERGE_RESOLUTION|>--- conflicted
+++ resolved
@@ -20,25 +20,13 @@
             name: "Linux GCC 9 Debug (C++17)", artifact: "Linux.tar.xz",
             os: ubuntu-latest,
             build_type: Debug,
-<<<<<<< HEAD
             cc: "gcc-9", cxx: "g++-9"
-=======
-            cc: "cl", cxx: "cl",
-            environment_script: "C:/Program Files (x86)/Microsoft Visual Studio/2019/Enterprise/VC/Auxiliary/Build/vcvars64.bat",
-            experimental: true
->>>>>>> f960867b
           }
         - {
             name: "Linux GCC 9 Optimised (C++17)", artifact: "Linux.tar.xz",
             os: ubuntu-latest,
             build_type: RelWithDebInfo,
-<<<<<<< HEAD
             cc: "gcc-9", cxx: "g++-9"
-=======
-            cc: "cl", cxx: "cl",
-            environment_script: "C:/Program Files (x86)/Microsoft Visual Studio/2019/Enterprise/VC/Auxiliary/Build/vcvars64.bat",
-            experimental: true
->>>>>>> f960867b
           }
         - {
             name: "Linux GCC 9 Debug (C++20)", artifact: "Linux.tar.xz",
@@ -139,14 +127,16 @@
             os: windows-latest,
             build_type: Debug,
             cc: "cl", cxx: "cl",
-            environment_script: "C:/Program Files (x86)/Microsoft Visual Studio/2019/Enterprise/VC/Auxiliary/Build/vcvars64.bat"
+            environment_script: "C:/Program Files (x86)/Microsoft Visual Studio/2019/Enterprise/VC/Auxiliary/Build/vcvars64.bat",
+            experimental: true
           }
         - {
             name: "Windows MSVC 2019 Optimised (C++17)", artifact: "Windows-MSVC.tar.xz",
             os: windows-latest,
             build_type: RelWithDebInfo,
             cc: "cl", cxx: "cl",
-            environment_script: "C:/Program Files (x86)/Microsoft Visual Studio/2019/Enterprise/VC/Auxiliary/Build/vcvars64.bat"
+            environment_script: "C:/Program Files (x86)/Microsoft Visual Studio/2019/Enterprise/VC/Auxiliary/Build/vcvars64.bat",
+            experimental: true
           }
         - {
             name: "Windows MSVC 2019 Debug (C++20)", artifact: "Windows-MSVC.tar.xz",
@@ -154,7 +144,8 @@
             build_type: Debug,
             cc: "cl", cxx: "cl",
             environment_script: "C:/Program Files (x86)/Microsoft Visual Studio/2019/Enterprise/VC/Auxiliary/Build/vcvars64.bat",
-            cmake_args: "-D CMAKE_CXX_STANDARD:STRING=20"
+            cmake_args: "-D CMAKE_CXX_STANDARD:STRING=20",
+            experimental: true
           }
         - {
             name: "Windows MSVC 2019 Optimised (C++20)", artifact: "Windows-MSVC.tar.xz",
@@ -162,7 +153,8 @@
             build_type: RelWithDebInfo,
             cc: "cl", cxx: "cl",
             environment_script: "C:/Program Files (x86)/Microsoft Visual Studio/2019/Enterprise/VC/Auxiliary/Build/vcvars64.bat",
-            cmake_args: "-D CMAKE_CXX_STANDARD:STRING=20"
+            cmake_args: "-D CMAKE_CXX_STANDARD:STRING=20",
+            experimental: true
           }
 
     steps:
