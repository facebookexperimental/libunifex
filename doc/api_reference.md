# Index

* Receiver Queries
  * `get_stop_token()`
  * `get_scheduler()`
  * `get_allocator()`
* Sender Algorithms
  * `transform()`
  * `finally()`
  * `via()`
  * `typed_via()`
  * `on()`
  * `let()`
  * `sequence()`
  * `sync_wait()`
  * `when_all()`
  * `materialize()`
  * `dematerialize()`
  * `allocate()`
  * `with_query_value()`
  * `with_allocator()`
* Sender Types
  * `async_trace_sender`
* Sender Queries
  * `blocking()`
* Stream Algorithms
  * `adapt_stream()`
  * `next_adapt_stream()`
  * `reduce_stream()`
  * `for_each()`
  * `transform_stream()`
  * `via_stream()`
  * `typed_via_stream()`
  * `on_stream()`
  * `type_erase<Ts...>()`
  * `take_until()`
  * `single()`
  * `stop_immediately()`
  * `delay()`
* Stream Types
  * `range_stream`
  * `type_erased_stream<Ts...>`
  * `never_stream`
* StopToken Types
  * `unstoppable_token`
  * `inplace_stop_token` / `inplace_stop_source`
* Synchronisation Primitives
  * `async_mutex`

# Receiver Queries

### `get_scheduler(receiver)`

A query that can be used to obtain the associated scheduler from the receiver.

This can be used by senders to obtain a scheduler that can be used to schedule
work if required.

Receivers can customise this CPO to return the current scheduler.

See the `schedule()` algorithm, which schedules onto the current scheduler.

### `get_allocator(receiver)`

Obtain the current allocator that should be used for heap-allocating storage
needed by the implementation of a sender if required.

This may be customised by a receiver to return a specific allocator but if
it has not been customised then defaults to return `std::allocator<char>`.

### `get_stop_token(receiver)`

Obtain the current stop-token from the receiver.

If a sender's operation is able to be cancelled/interrupted then the sender should
call this function to query the stop-token provided by the receiver and use
this stop-token to either poll or subscribe for notification of a request to stop.

If a receiver has not customised this it will default to return `unstoppable_token`.

See the [Cancellation](cancellation.md) section for more details on cancellation.

# Sender Algorithms

### `transform(Sender predecessor, Func func) -> Sender`

Returns a sender that transforms the value of the `predecessor` by calling
`func(value)`.

### `finally(Sender source, Sender completion) -> Sender`

Returns a sender that will first launch `source` and upon completion of
`source` will launch the `completion` sender.

<<<<<<< HEAD
If `completion` completes with `set_value()` (which must ) then the
composed operation completes with the result of `source`.
Otherwise, if `completion` sender completes with 'done' or 'error'
then the composed operation completes with the result of `completion`.

Note that `completion` sender must complete with an empty value pack.
ie. be a `void`-value sender.
=======
If `completion` completes with `set_value()` (which must complete with an
empty value pack) then the composed operation completes with the result of
`source`.
Otherwise, if `completion` sender completes with `set_done` or `set_error`
then the composed operation completes with the result of `completion`.

The composed finally-operation will complete inline on the execution context
that the `completion` sender completes on, except in the case that the call
to `connect()` on the completion-sender exits with an exception, in which case
the operation will complete with `set_error()` inline on whatever execution
context the `source` sender completed on.

Note that `completion` sender must complete with an empty value pack
if it completes with `set_value`.
ie. it must be a `void`-value sender.
>>>>>>> fb9e9346

### `via(Sender successor, Sender predecessor) -> Sender`

Returns a sender that produces the result from `predecessor` on the
execution context that `successor` completes on.

Any value produced by `successor` is discarded.
QUESTION: Should we require that `successor` is a `void`-sender?

If `successor` completes with `set_done()` then `set_done()` is sent.
If `successor` completes with `set_error()` then its error is sent.
Otherwise sends the result of `predecessor`.

### `typed_via(Sender source, Scheduler scheduler) -> Sender`

Returns a sender that produces the result from `source`, which must
declare the nested `value_types`/`error_types` type aliases which describe which
overloads of `set_value()`/`set_error()` they will call, on the execution context
associated with `scheduler`.



### `on(Sender sender, Scheduler scheduler) -> Sender`

Returns a sender that ensures that `sender` is started on the
execution context associated with the specified `scheduler`.

The `sender` is executed with a receiver that customises the
`get_scheduler` query to return the specified `scheduler`.

The default implementation schedules the call to `connect()`
and subsequent `start()` onto an execution context associated
with `scheduler` using the `schedule(scheduler)` operation.

If `schedule(scheduler)` completes with `set_done()` or
`set_error()` then the `on()` operation completes with
that signal and never starts executing `sender`.

The `on()` algorithm may be customised by particular schedulers
and/or scheduler+sender combinations to provide an alternative
impllementation.

### `let(Sender pred, Invocable func) -> Sender`

The `let()` algorithm accepts a predecessor task that produces a value that
you want remain alive for the duration of a successor operation.

When the predecessor operation completes with a value, the function `func`
is invoked with lvalue references to copies of the values produced by
the predecessor. This invocation must return a Sender.

The references passed to `func` remain valid until the returned sender
completes, at which point the variables go out of scope.

For example:
```c++
let(some_operation(),
    [](auto& x) {
      return other_operation(x);
    });
```
is roughly equivalent to the following coroutine code:
```c++
{
  auto x = co_await some_operation();
  co_await other_operation(x);
}
```

If the predecessor completes with value then the `let()` operation as a
whole will complete with the result of the successor.

If the predecessor completes with done/error then `func` is not invoked
and the operation as a whole completes with that done/error signal.

### `sequence(Sender... predecessors, Sender last) -> Sender`

The `sequence()` algorithm takes a variadic pack of senders and executes
them sequentially, only starting the next sender if/when the previous sender
completed successfully (ie. with `set_value`).

All but the `last` sender must produce a `void` value result
i.e. call `set_value(receiver)` with no additional value args.

If any of the input senders complete with `set_done` or `set_error`
then the operation as a whole completes with that signal and
any subsequent operations in the sequence are not started.

This algorithm may be customised by defining a custom `tag_invoke(tag_t<sequence>, ...)`
overload for your particular sender types. You can either provide a customisation
for a variadic pack of senders or for a pair of senders.

If you provide a customisation for a pair of senders then this customisation
will be applied to the first two arguments and then reinvoke `sequence()`
with the first two arguments replaced with the result of `sequence(first, second)`.

### `sync_wait(Sender sender, StopToken st = {}) -> std::optional<Result>`

Blocks the current thread waiting for the specified sender to complete.

Returns a non-empty optional if it completed with `set_value()`.
Or `std::nullopt` if it completed with `set_done()`
Or throws an exception if it completed with `set_error()`

### `when_all(Senders...) -> Sender`

Takes a variadic number of senders and returns a sender that launches each of
the input senders in-turn without waiting for the prior senders to complete.
This allows each of the input senders to potentially execute concurrently.

The result of the Sender has a value_type of:
`std::tuple<std::variant<std::tuple<Ts...>, ...>, ...>`

There is an element in the outer-tuple for each input sender.
Each element in the outer tuple is a variant that indicates which overload
of `value()` was called on the receiver by the corresponding sender.
The variant's value is a tuple that contains copies of the arguments passed
to `value()`.

If any of the input senders complete with done or error then it will request
any senders that have not yet completed to stop and the operation as a whole
will complete with done or error.

### `materialize(Sender sender) -> Sender`

Materializes the completion signal of `sender` into the value-channel by
invoking prepending the completion arguments with the corresponding
`set_value`, `set_error` or `set_done` CPO as an additional argument.

ie. Transforms the following LHS completion signals to the RHS completion signals
* `set_value(r, values...)` -> `set_value(r, set_value, values...)`
* `set_error(r, e)` -> `set_value(r, set_error, e)`
* `set_done(r)` -> `set_value(r, set_done)`

This allows you to treat any result as a success and process the result as
a value.

### `dematerialize(Sender sender) -> Sender`

Converts a sender of materialized signals into a sender of those signals.
This reverses the transformation of signals performed by `materialize()`.

If `sender` completes with `set_value(r, set_value, values...)` then the
dematerialized sender will complete with `set_value(r, values...)`.

Similarly if `sender` completes with `set_value(r, set_error, e)` then the
dematerialized sender will complete with `set_error(r, e)`.

And if `sender` completes with `set_value(r, set_done)` then the dematerialized
sender will complete with `set_done(r)`.

Any `set_error()` or `set_done()` signals are passed through unchanged.

### `allocate(Sender sender) -> Sender`

Takes a Sender and produces a new Sender that will heap-allocate its operation
state rather than embedding its operation state into the parent operation-state.

This can be used to avoid bloating parent operation-state objects with a large
child operation-state that might only be used part of the time.

Uses the allocator returned by `get_allocator(receiver)`.

The allocator to be used can be customised by injecting an allocator using the
`with_allocator()` algorithm.

### `with_query_value(Sender sender, CPO cpo, T value) -> Sender`

Wraps `sender` in a new sender that will pass a receiver to `connect()`
on `sender` that customises CPO to return the specified value.

This can be used to inject contextual information into child operations.

For example:
```c++
inline constexpr unspecified get_some_property = {}; // Some CPO

sender auto some_async_operation() { ... }

sender auto inject_context() {
  // Inject the value '42' as the result of 'get_some_property()' when queried
  // by child operations of some_async_operation().
  return with_query_value(some_async_operation(), get_some_property, 42);
}
```

### `with_allocator(Sender sender, Allocator allocator) -> Allocator`

Wraps `sender` in a new sender that will injects `allocator` as the
result of `get_allocator()` query on receivers passed to child operations.

Child operations should use this allocator to perform heap allocations.

### `async_trace_sender`

A sender that will produce the current async stack-trace containing the
chain of continuations for the current async operation.

The stack-trace is represented as a `std::vector<async_trace_entry>` where
the `async_trace_entry` is defined as follows:

```
struct async_trace_entry {
  size_t depth; // depth of this trace entry from the starting point.
  size_t parentIndex; // index into vector of the parent continuation
  continuation_info continuation; // description of this continuation
};
```

### `blocking(const Sender&) -> blocking_kind`

Returns `blocking_kind::never` if the receiver will never be called on the
current thread before `start()` returns.

Returns `blocking_kind::always` if the receiver is guaranteed to be called
on some thread strongly-happens-before `start()` returns.
ie. the caller of `start()` can rely on the receiver having been called
after the `start()` method returns.

Returns `blocking_kind::always_inline` if the receiver is guaranteed to be
called inline on the current thread before `start()` returns.

Otherwise returns `blocking_kind::maybe`.

Senders can customise this algorithm by providing an overload of
`tag_invoke(tag_t<blocking>, const your_sender_type&)`.

## Stream Algorithms
-----------------
### `adapt_stream(Stream stream, Func adaptor) -> Stream`

Applies `adaptor()` to `next(stream)` and `cleanup(stream)` senders.

### `adapt_stream(Stream stream, Func nextAdaptor, Func cleanupAdaptor) -> Stream`

Applies `nextAdaptor()` to `next(stream)` and
applies `cleanupAdaptor()` to `cleanup(stream)`.

### `next_adapt_stream(Stream stream, Func adaptor) -> Stream`

Applies `adaptor()` to `next(stream)` only.
The `cleanup(stream)` Sender is passed through unchanged.

### `reduce_stream(Stream stream, T initialState, Func reducer) -> Sender<T>`

Applies `state = func(state, value)` for each value produced by `stream`.
Returns a Sender that returns the final value.

### `for_each(Stream stream, Func func) -> Sender<void>`

Executes `func(value)` for each value produced by stream.
Returned sender completes with `set_value()` once end of stream is reached.

Stream types can customise this algorithm via ADL by providing an overload
of `tag_invoke(tag_t<for_each>, your_stream_type, Func)`.

### `transform_stream(Stream stream, Func func) -> Stream`

Returns a stream that produces values that are the result of calling
`func(value)` on each value produced by the input stream.

### `via_stream(Scheduler scheduler, Stream stream) -> Stream`

Returns a stream that calls the receiver methods on the specified scheduler's
execution context.

Note that this works with streams that do not declare the types that they
send, but incurs a heap-allocation per value.

### `typed_via_stream(Scheduler scheduler, Stream stream) -> Stream`

Returns a stream that calls the receiver methods on the specified
scheduler's execution context.

This differs from `via_stream()` in that it requires that the stream
declares what overloads of `set_value()` and `set_error()` it will call by
providing the `value_types`/`error_types` type aliases.

### `on_stream(Scheduler scheduler, Stream stream) -> Stream`

Returns a stream that ensures `next(stream)` is started on the specified
scheduler's execution context.

### `type_erase<Ts...>(Stream stream) -> type_erased_stream<Ts...>`

Type-erases the stream.
Stream must produce value packs of type `(Ts...,)`.

### `take_until(Stream source, Stream trigger) -> Stream`

Returns a stream that will produce values from 'source' until the 'trigger'
stream produces any of value/error/done.

### `single(Sender sender) -> Stream`

Returns a stream that will produce the result of `sender` as the result
of the first element of the stream. If this is a 'value' then it will
produce `done()` as the second element of the stream.

### `stop_immediately<Ts...>(Stream stream) -> Stream`

Returns a stream that will immediately send `set_done()` from a pending `next()`
when stop is requested on the provided stop-token.

The request to stop will be passed on to the upstream `next()` call but
it will not wait for that stream to respond to cancellation before sending
`set_done()`.

The abandoned `next(stream)` call will be waited-for by the `cleanup(stream)`.

Any `set_value()` produced by an abandoned `next()` call is discarded.
Any `set_error()` produced by an abandoned `next()` call is reported in
the `cleanup()` result.

### `delay(Stream stream, TimeScheduler scheduler, Duration d) -> Stream`

Adapts `stream` to produce a new stream that delays the delivery of each
value, done and error signal by the specified duration.

## Scheduler Algorithms

### `schedule(Scheduler schedule) -> SenderOf<void>`

This is the basis operation for a scheduler.

The `schedule` operation returns a sender that is a lazy async operation.

A schedule operation logically enqueues an item onto the scheduler's queue when `start()`
is called and the operation completes when some thread associated with the scheduler's
execution context dequeues that item.

The operation signals completion by invoking either the `set_value()`,
`set_done()` or `set_error()` methods on the receiver passed to `connect()`.

As the operation completes on the execution context, the `set_value()` method by definition
be called on that execution context. Applications can therefore use the `schedule()`
operation to execute logic on the associated execution context by placing that logic within
the body of `set_value()`.

### `schedule() -> SenderOf<void>`

This is like `schedule(scheduler)` above but uses the implicit scheduler
obtained from the receiver passed to `connect()` by a calling `get_scheduler(receiver)`.

## Scheduler Types

### `inline_scheduler`

The `schedule()` operation immediately invokes the receiver inline
upon calling `start()`.

### `single_thread_context`

Spawns a single background thread that executes tasks scheduled to it.

Call the `.get_scheduler()` method to obtain a scheduler that can be
used to schedule work to this thread.

### `trampoline_scheduler`

An inline scheduler that only allows invoking a maximum number of
operations inline recursively after which time it schedules subsequent
work to run once the call-stack has unwound back to the first call.

### `timed_single_thread_context`

A single-threaded execution context that suppors scheduling work at a
particular time via either `schedule_at()` with a time-point or
`schedule_after()` with a delay in addition to the regular `schedule()`
operation which is equivalent to calling `schedule_at()` with the current
time.

Obtain a TimeScheduler by calling the `.get_scheduler()` method.

### `thread_unsafe_event_loop`

An execution context that assumes all accesses to the scheduler are from the same
thread. It does not do any thread-synchronisation internally.

Supports `schedule_at()` and `schedule_after()` operations in addition to
the base `schedule()` operation.

Obtain a TimeScheduler to schedule work onto this context by calling the
`.get_scheduler()` method.

### `linux::io_uring_context`

An I/O event loop execution context that makes use of the Linux io_uring APIs
to perform asynchronous file I/O.

You must call `.run()` from some thread to process tasks and I/O completions
posted to the I/O thread. Only a single call to `.run()` is allowed to execute
at a time.

The `.get_scheduler()` method returns a TimeScheduler object that can be used
to schedule work onto the I/O thread, using the `schedule()` or `schedule_at()`
CPOs.

You can also call one of the following CPOs, passing the scheduler obtained from
a given `io_uring_context`, to open a file:
* `open_file_read_only(scheduler, path) -> AsyncReadFile`
* `open_file_write_only(scheduler, path) -> AsyncWriteFile`
* `open_file_read_write(scheduler, path) -> AsyncReadWriteFile`

You can then use the following CPOs to read from and/or write to that file.
* `async_read_some_at(AsyncReadFile& file, AsyncReadFile::offset_t offset, span<std::byte> buffer)`
* `async_write_some_at(AsyncWriteFile& file, AsyncWriteFile::offset_t offset, span<const std::byte> buffer)`

These CPOs both return a `SenderOf<ssize_t>` that produces the number of bytes written.

For files associated with the `io_uring_context`, these operations will always complete
on the associated on the thread that is calling `run()` on the associated context.

## Stream Types

### `range_stream`

Produces a sequence of `int` values within a given range.
Mainly used for testing purposes.

### `type_erased_stream<Ts...>`

A type-erased stream that produces a sequence of value packs of type `(Ts, ...)`.
ie. calls to `set_value()` will be passed arguments of type `Ts&&...`

### `never_stream`

A stream whose `next()` completes with `set_done()` once when stop is requested.

Note that using this stream with a stop-token where `stop_possible()` returns
`false` will result in a memory-leak. The `next()` operation will never
complete.

## StopToken Types

### `unstoppable_token`

A trivial stop-token that can never be stopped.

This is used as the default stop-token for the `get_stop_token()`
customisation point.

### `inplace_stop_token` and `inplace_stop_source`

A stop token that can have stop requested via the corresponding
stop-source. The stop-token holds a reference to the stop-source
rather than heap-allocating some shared state. The caller must make
sure that all callbacks are deregistered and that any stop-tokens are
destroyed before the stop-source is destructed.

This is a less-safe but more efficient version of `std::stop_token`
proposed in [P0660R10](https://wg21.link/P0660R10).


## Synchronisation Primitives

### `async_mutex`

A mutex that allows acquiring the mutex asynchronously.

```c++
namespace unifex
{
  class async_mutex {
  public:
    async_mutex() noexcept;
    async_mutex(async_mutex&&) = delete;
    async_mutex(const async_mutex&) = delete;
    ~async_mutex();

    // Attempt to acquire the mutex lock synchronously.
    // Returns true if successful, false otherwise.
    // If the lock is acquired then the caller is responsible for releasing
    // the lock by calling unlock().
    bool try_lock() noexcept;

    // Acquire the mutex lock asynchronously.
    // Returns a sender that will complete when the lock has been
    // acquired. The caller is then responsible for calling unlock()
    // to release the mutex.
    sender auto async_lock() noexcept;

    // Unlock the mutex.
    // Only valid to call if you currently own the mutex lock.
    //
    // This will cause the next 'async_lock' operation in the queue to complete
    // (if any).
    void unlock() noexcept;
  };
};
```<|MERGE_RESOLUTION|>--- conflicted
+++ resolved
@@ -92,15 +92,6 @@
 Returns a sender that will first launch `source` and upon completion of
 `source` will launch the `completion` sender.
 
-<<<<<<< HEAD
-If `completion` completes with `set_value()` (which must ) then the
-composed operation completes with the result of `source`.
-Otherwise, if `completion` sender completes with 'done' or 'error'
-then the composed operation completes with the result of `completion`.
-
-Note that `completion` sender must complete with an empty value pack.
-ie. be a `void`-value sender.
-=======
 If `completion` completes with `set_value()` (which must complete with an
 empty value pack) then the composed operation completes with the result of
 `source`.
@@ -116,7 +107,6 @@
 Note that `completion` sender must complete with an empty value pack
 if it completes with `set_value`.
 ie. it must be a `void`-value sender.
->>>>>>> fb9e9346
 
 ### `via(Sender successor, Sender predecessor) -> Sender`
 
