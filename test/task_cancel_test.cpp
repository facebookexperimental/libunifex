--- conflicted
+++ resolved
@@ -89,39 +89,24 @@
 } // <anonymous namespace>
 
 TEST(TaskCancel, Cancel) {
-<<<<<<< HEAD
-    optional<int> j = sync_wait(bar());
-    EXPECT_TRUE(!j);
-}
-
-TEST(TaskCancel, DoneAsOptional) {
-    optional<optional<int>> i = sync_wait(done_as_optional(bar()));
-    EXPECT_TRUE(i);
-    EXPECT_TRUE(!*i);
-}
-
-TEST(TaskCancel, VoidTask) {
-    optional<unit> i = sync_wait(void_test());
-    EXPECT_TRUE(!i);
-=======
-  std::optional<int> j = sync_wait(bar());
+  optional<int> j = sync_wait(bar());
   EXPECT_TRUE(!j);
 }
 
 TEST(TaskCancel, DoneAsOptional) {
-  std::optional<std::optional<int>> i = sync_wait(done_as_optional(bar()));
+  optional<optional<int>> i = sync_wait(done_as_optional(bar()));
   EXPECT_TRUE(i);
   EXPECT_TRUE(!*i);
 }
 
 TEST(TaskCancel, VoidTask) {
-  std::optional<unit> i = sync_wait(void_test());
+  optional<unit> i = sync_wait(void_test());
   EXPECT_TRUE(!i);
 }
 
 TEST(TaskCancel, PropagatesStopToken) {
   inplace_stop_source stopSource;
-  std::optional<inplace_stop_token> i =
+  optional<inplace_stop_token> i =
     sync_wait(
       with_query_value(
         get_token_outer(),
@@ -133,7 +118,7 @@
 
 TEST(TaskCancel, StopIfRequested) {
   inplace_stop_source stopSource;
-  std::optional<int> i =
+  optional<int> i =
     sync_wait(
       with_query_value(
         test_stop_if_requested(stopSource),
@@ -141,7 +126,6 @@
         stopSource.get_token()));
   EXPECT_TRUE(!i);
   EXPECT_TRUE(continuedWhenStopWasNotYetRequested);
->>>>>>> 9606ff5a
 }
 
 #endif // !UNIFEX_NO_COROUTINES