/*
 * Copyright (c) Facebook, Inc. and its affiliates.
 *
 * Licensed under the Apache License Version 2.0 with LLVM Exceptions
 * (the "License"); you may not use this file except in compliance with
 * the License. You may obtain a copy of the License at
 *
 *   https://llvm.org/LICENSE.txt
 *
 * Unless required by applicable law or agreed to in writing, software
 * distributed under the License is distributed on an "AS IS" BASIS,
 * WITHOUT WARRANTIES OR CONDITIONS OF ANY KIND, either express or implied.
 * See the License for the specific language governing permissions and
 * limitations under the License.
 */
#pragma once

#include <unifex/async_trace.hpp>
#include <unifex/await_transform.hpp>
#include <unifex/connect_awaitable.hpp>
#include <unifex/inplace_stop_token.hpp>
#include <unifex/inline_scheduler.hpp>
#include <unifex/manual_lifetime.hpp>
#include <unifex/coroutine.hpp>
#include <unifex/coroutine_concepts.hpp>
#include <unifex/sender_concepts.hpp>
#include <unifex/std_concepts.hpp>
#include <unifex/scope_guard.hpp>
#include <unifex/type_list.hpp>
#include <unifex/type_traits.hpp>
#include <unifex/invoke.hpp>
#include <unifex/continuations.hpp>
#include <unifex/any_scheduler.hpp>
#include <unifex/typed_via.hpp>
#include <unifex/blocking.hpp>

#if UNIFEX_NO_COROUTINES
# error "Coroutine support is required to use this header"
#endif

#include <exception>

#include <unifex/detail/prologue.hpp>

namespace unifex {
namespace _task {
using namespace _util;

<<<<<<< HEAD
template <typename Sender>
UNIFEX_CONCEPT _single_typed_sender =
  typed_sender<Sender> && UNIFEX_FRAGMENT(_single_typed_sender_impl, Sender);

struct coro_holder {
  explicit coro_holder(coro::coroutine_handle<> h) noexcept
      : coro_(std::move(h)) {}

  coro_holder(coro_holder&& other) noexcept
      : coro_(std::exchange(other.coro_, {})) {}

  ~coro_holder() {
    if (coro_) {
      coro_.destroy();
    }
  }

  coro_holder& operator=(coro_holder rhs) noexcept {
    std::swap(coro_, rhs.coro_);
    return *this;
  }

 protected:
  coro::coroutine_handle<> coro_;
};

=======
>>>>>>> d7d191e4
template <typename T>
struct _task {
  struct [[nodiscard]] type;
};

struct _promise_base {
  struct _final_suspend_awaiter_base {
    static bool await_ready() noexcept {
      return false;
    }
    static void await_resume() noexcept {}

    friend constexpr auto tag_invoke(tag_t<unifex::blocking>, const _final_suspend_awaiter_base&) noexcept {
      return blocking_kind::always_inline;
    }
  };

  void transform_schedule_sender_impl_(any_scheduler_ref newSched);

  coro::suspend_always initial_suspend() noexcept {
    return {};
  }

  coro::coroutine_handle<> unhandled_done() noexcept {
    return continuation_.done();
  }

  template <typename Func>
  friend void
  tag_invoke(tag_t<visit_continuations>, const _promise_base& p, Func&& func) {
    visit_continuations(p.continuation_, (Func &&) func);
  }

  friend inplace_stop_token tag_invoke(tag_t<get_stop_token>, const _promise_base& p) noexcept {
    return p.stoken_;
  }

  friend any_scheduler_ref tag_invoke(tag_t<get_scheduler>, const _promise_base& p) noexcept {
    return p.sched_;
  }

  friend continuation_handle<> tag_invoke(
      const tag_t<exchange_continuation>&, _promise_base& p, continuation_handle<> action) noexcept {
    return std::exchange(p.continuation_, (continuation_handle<>&&) action);
  }

  inline static constexpr inline_scheduler _default_scheduler{};

  continuation_handle<> continuation_;
  inplace_stop_token stoken_;
  any_scheduler_ref sched_{_default_scheduler};
  bool rescheduled_ = false;
};

template <typename T>
struct _return_value_or_void {
  struct type {
    template(typename Value = T)
        (requires convertible_to<Value, T> AND constructible_from<T, Value>)
    void return_value(Value&& value) noexcept(
        std::is_nothrow_constructible_v<T, Value>) {
      expected_.reset_value();
      unifex::activate_union_member(expected_.value_, (Value &&) value);
      expected_.state_ = _state::value;
    }
    _expected<T> expected_;
  };
};

template <>
struct _return_value_or_void<void> {
  struct type {
    void return_void() noexcept {
      expected_.reset_value();
      unifex::activate_union_member(expected_.value_);
      expected_.state_ = _state::value;
    }
    _expected<void> expected_;
  };
};

struct _task_base {};

template <typename T>
struct _promise {
  struct type : _promise_base, _return_value_or_void<T>::type {
    using result_type = T;

    typename _task<T>::type get_return_object() noexcept {
      return typename _task<T>::type{
          coro::coroutine_handle<type>::from_promise(*this)};
    }

    auto final_suspend() noexcept {
      struct awaiter : _final_suspend_awaiter_base {
#if defined(_MSC_VER) && !defined(__clang__)
        // MSVC doesn't seem to like symmetric transfer in this final awaiter
        void await_suspend(coro::coroutine_handle<type> h) noexcept {
          return h.promise().continuation_.handle().resume();
        }
#else
        auto await_suspend(coro::coroutine_handle<type> h) noexcept {
          return h.promise().continuation_.handle();
        }
#endif
      };
      return awaiter{};
    }

    void unhandled_exception() noexcept {
      this->expected_.reset_value();
      unifex::activate_union_member(this->expected_.exception_, std::current_exception());
      this->expected_.state_ = _state::exception;
    }

    template <typename Value>
    decltype(auto) await_transform(Value&& value) {
      if constexpr (derived_from<remove_cvref_t<Value>, _task_base>) {
        // We are co_await-ing a unifex::task, which completes inline because of task
        // scheduler affinity. We don't need an additional transition.
        return unifex::await_transform(*this, (Value&&) value);
      } else if constexpr (tag_invocable<tag_t<unifex::await_transform>, type&, Value>
          || detail::_awaitable<Value>) {
        // Either await_transform has been customized or Value is an awaitable. Either
        // way, we can dispatch to the await_transform CPO, then insert a transition back
        // to the correct execution context if necessary.
        return transform_awaitable_(unifex::await_transform(*this, (Value&&) value));
      } else if constexpr (unifex::sender<Value>) {
        return transform_sender_((Value&&) value);
      } else {
        // Otherwise, we don't know how to await this type. Just return it and let the
        // compiler issue a diagnostic.
        return (Value&&) value;
      }
    }

    template <typename Awaitable>
    decltype(auto) transform_awaitable_(Awaitable&& awaitable) {
      if constexpr (blocking_kind::always_inline == cblocking<Awaitable>()) {
        return Awaitable{(Awaitable&&) awaitable};
      } else {
        return unifex::await_transform(
            *this,
            typed_via(as_sender((Awaitable&&) awaitable), this->sched_));
      }
    }

    template <typename Sender>
    decltype(auto) transform_sender_(Sender&& sndr) {
      if constexpr (blocking_kind::always_inline == cblocking<Sender>()) {
        return unifex::await_transform(*this, (Sender&&) sndr);
      } else if constexpr (is_sender_for_v<remove_cvref_t<Sender>, schedule>) {
        // If we are co_await'ing a sender that is the result of calling schedule,
        // do something special
        return transform_schedule_sender_((Sender&&) sndr);
      } else {
        // Otherwise, append a transition to the correct execution context and wrap the
        // result in an awaiter:
        return unifex::await_transform(*this, typed_via((Sender&&) sndr, this->sched_));
      }
    }

    // co_await schedule(sched) is magical. It does the following:
    // - transitions execution context
    // - updates the coroutine's current scheduler
    // - schedules an async cleanup action that transitions back to the correct
    //   context at the end of the coroutine (if one has not already been scheduled).
    template <typename ScheduleSender>
    decltype(auto) transform_schedule_sender_(ScheduleSender&& snd) {
      // This sender is a scheduler provider. Get the scheduler. This get_scheduler
      // call returns a reference to the scheduler stored within snd, which is an object
      // whose lifetime spans a suspend point. So it's ok to build an any_scheduler_ref
      // from it:
      transform_schedule_sender_impl_(get_scheduler(snd));

      // Return the inner sender, appropriately wrapped in an awaitable:
      return unifex::await_transform(*this, std::move(snd).base());
    }

    decltype(auto) result() {
      if (this->expected_.state_ == _state::exception) {
        std::rethrow_exception(std::move(this->expected_.exception_).get());
      }
      return std::move(this->expected_.value_).get();
    }
  };
};

struct tagged_coro_holder {
  explicit tagged_coro_holder(coro::coroutine_handle<> h) noexcept
      : coro_((std::uintptr_t) h.address()) {
    UNIFEX_ASSERT(coro_);
  }

  tagged_coro_holder(tagged_coro_holder&& other) noexcept
      : coro_(std::exchange(other.coro_, 0)) {
      UNIFEX_ASSERT(coro_ && ((coro_ & 1u) == 0u));
  }

  ~tagged_coro_holder() {
    static constexpr std::uintptr_t mask = ~(std::uintptr_t{1u});

    if ((coro_ & mask) != 0u) {
      auto address = reinterpret_cast<void*>(coro_ & mask);
      coro::coroutine_handle<>::from_address(address).destroy();
    }
  }

 protected:
  // Stored as an integer so we can use the low bit as a dirty bit
  std::uintptr_t coro_;
};

template<typename ThisPromise, typename OtherPromise>
struct _awaiter {
  struct type : tagged_coro_holder {
    using result_type = typename ThisPromise::result_type;

    explicit type(coro::coroutine_handle<> coro) noexcept
      : tagged_coro_holder(coro) {}

    // The move constructor is only ever called /before/ the awaitable is awaited.
    // In those cases, the other fields have not been initialized yet and so do not
    // need to be moved.
    type(type&& other) noexcept
      : tagged_coro_holder(std::move(other)) {}

    ~type() {
      if (coro_ & 1u) {
        if constexpr (needs_stop_token_t::value)
          stopTokenAdapter_.unsubscribe();
        if constexpr (needs_scheduler_t::value)
          sched_.destruct();
      }
    }

    bool await_ready() noexcept {
      return false;
    }

    coro::coroutine_handle<ThisPromise> await_suspend(
        coro::coroutine_handle<OtherPromise> h) noexcept {
      UNIFEX_ASSERT(coro_ && ((coro_ & 1u) == 0u));
      auto thisCoro = coro::coroutine_handle<ThisPromise>::from_address((void*) coro_);
      ++coro_; // mark the awaiter as needing cleanup
      auto& promise = thisCoro.promise();
      promise.continuation_ = h;
      if constexpr (needs_scheduler_t::value) {
        sched_.construct(get_scheduler(h.promise()));
        promise.sched_ = sched_.get();
      } else {
        promise.sched_ = get_scheduler(h.promise());
      }
      if constexpr (needs_stop_token_t::value) {
        promise.stoken_ = stopTokenAdapter_.subscribe(get_stop_token(h.promise()));
      } else {
        promise.stoken_ = get_stop_token(h.promise());
      }
      return thisCoro;
    }

    result_type await_resume() {
      if constexpr (needs_stop_token_t::value)
        stopTokenAdapter_.unsubscribe();
      if constexpr (needs_scheduler_t::value)
        sched_.destruct();
      auto thisCoro = coro::coroutine_handle<ThisPromise>::from_address(
          (void*) std::exchange(--coro_, 0));
      coro_holder destroyOnExit{thisCoro};
      return thisCoro.promise().result();
    }

  private:
    using scheduler_t = remove_cvref_t<get_scheduler_result_t<OtherPromise&>>;
    using stop_token_t = remove_cvref_t<stop_token_type_t<OtherPromise>>;
    using needs_scheduler_t =
        std::bool_constant<!same_as<scheduler_t, any_scheduler_ref>>;
    using needs_stop_token_t =
        std::bool_constant<!same_as<stop_token_t, inplace_stop_token>>;

    // Only store the scheduler and the stop_token in the awaiter if we need to type
    // erase them. Otherwise, these members are "empty" and should take up no space
    // because of the [[no_unique_address]] attribute.
    // Note: for the compiler to fold the members away, they must have different types.
    // Hence, the slightly odd-looking template parameter to the empty struct.
    UNIFEX_NO_UNIQUE_ADDRESS
    conditional_t<
        needs_scheduler_t::value,
        manual_lifetime<scheduler_t>,
        detail::_empty<0>> sched_;
    UNIFEX_NO_UNIQUE_ADDRESS
    conditional_t<
        needs_stop_token_t::value,
        inplace_stop_token_adapter<stop_token_t>,
        detail::_empty<1>> stopTokenAdapter_;
  };
};

template <typename T>
struct _task<T>::type : _task_base, coro_holder {
  using promise_type = typename _promise<T>::type;
  friend promise_type;

  template<
    template<typename...> class Variant,
    template<typename...> class Tuple>
  using value_types =
    Variant<
      typename conditional_t<std::is_void_v<T>, type_list<>, type_list<T>>
        ::template apply<Tuple>>;

  template<
    template<typename...> class Variant>
  using error_types = Variant<std::exception_ptr>;

  static constexpr bool sends_done = true;

  type(type&& t) noexcept = default;

  type& operator=(type&& t) noexcept = default;

  template <typename Fn, typename... Args>
  friend type tag_invoke(
      tag_t<co_invoke>, type_identity<type>, Fn fn, Args... args) {
    co_return co_await std::invoke((Fn&&) fn, (Args&&) args...);
  }

private:
  template <typename OtherPromise>
  using awaiter = typename _awaiter<promise_type, OtherPromise>::type;

  explicit type(coro::coroutine_handle<promise_type> h) noexcept
    : coro_holder(h) {}

  template<typename Promise>
  friend awaiter<Promise> tag_invoke(tag_t<unifex::await_transform>, Promise&, type&& t) noexcept {
    return awaiter<Promise>{std::exchange(t.coro_, {})};
  }

  template<typename Receiver>
  friend auto tag_invoke(tag_t<unifex::connect>, type&& t, Receiver&& r) {
    return unifex::connect_awaitable((type&&) t, (Receiver&&) r);
  }
};

} // namespace _task

template <typename T>
using task = typename _task::_task<T>::type;

} // namespace unifex

#include <unifex/detail/epilogue.hpp><|MERGE_RESOLUTION|>--- conflicted
+++ resolved
@@ -46,11 +46,6 @@
 namespace _task {
 using namespace _util;
 
-<<<<<<< HEAD
-template <typename Sender>
-UNIFEX_CONCEPT _single_typed_sender =
-  typed_sender<Sender> && UNIFEX_FRAGMENT(_single_typed_sender_impl, Sender);
-
 struct coro_holder {
   explicit coro_holder(coro::coroutine_handle<> h) noexcept
       : coro_(std::move(h)) {}
@@ -73,8 +68,6 @@
   coro::coroutine_handle<> coro_;
 };
 
-=======
->>>>>>> d7d191e4
 template <typename T>
 struct _task {
   struct [[nodiscard]] type;
