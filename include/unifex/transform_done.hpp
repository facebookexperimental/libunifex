/*
 * Copyright 2019-present Facebook, Inc.
 *
 * Licensed under the Apache License, Version 2.0 (the "License");
 * you may not use this file except in compliance with the License.
 * You may obtain a copy of the License at
 *
 *   http://www.apache.org/licenses/LICENSE-2.0
 *
 * Unless required by applicable law or agreed to in writing, software
 * distributed under the License is distributed on an "AS IS" BASIS,
 * WITHOUT WARRANTIES OR CONDITIONS OF ANY KIND, either express or implied.
 * See the License for the specific language governing permissions and
 * limitations under the License.
 */
#pragma once

#include <unifex/config.hpp>
#include <unifex/tag_invoke.hpp>
#include <unifex/receiver_concepts.hpp>
#include <unifex/sender_concepts.hpp>
#include <unifex/type_traits.hpp>
#include <unifex/type_list.hpp>
#include <unifex/manual_lifetime.hpp>
#include <unifex/manual_lifetime_union.hpp>
#include <unifex/async_trace.hpp>

#include <utility>
#include <cassert>
#include <exception>

namespace unifex {

namespace _transform_done {
template<typename Source, typename Done, typename Receiver>
struct _op {
  class type;
};
template<typename Source, typename Done, typename Receiver>
<<<<<<< HEAD
using operation_type = typename _op<Source, Done, unifex::remove_cvref_t<Receiver>>::type;
=======
using operation_type = typename _op<Source, Done, remove_cvref_t<Receiver>>::type;
>>>>>>> b2455944

template<typename Source, typename Done, typename Receiver>
struct _rcvr {
  class type;
};
template<typename Source, typename Done, typename Receiver>
<<<<<<< HEAD
using receiver_type = typename _rcvr<Source, Done, unifex::remove_cvref_t<Receiver>>::type;
=======
using receiver_type = typename _rcvr<Source, Done, remove_cvref_t<Receiver>>::type;
>>>>>>> b2455944

template<typename Source, typename Done, typename Receiver>
struct _frcvr {
  class type;
};
template<typename Source, typename Done, typename Receiver>
<<<<<<< HEAD
using final_receiver_type = typename _frcvr<Source, Done, unifex::remove_cvref_t<Receiver>>::type;
=======
using final_receiver_type = typename _frcvr<Source, Done, remove_cvref_t<Receiver>>::type;
>>>>>>> b2455944

template<typename Source, typename Done>
struct _sndr {
  class type;
};

template<typename Source, typename Done, typename Receiver>
class _rcvr<Source, Done, Receiver>::type {
  using operation = operation_type<Source, Done, Receiver>;
  using final_receiver = final_receiver_type<Source, Done, Receiver>;
  using final_sender_t = callable_result_t<Done&>;

public:
  explicit type(operation* op) noexcept
  : op_(op) {}

  type(type&& other) noexcept
  : op_(std::exchange(other.op_, {}))
  {}
 
  template<typename... Values>
  void set_value(Values&&... values) noexcept(is_nothrow_callable_v<tag_t<unifex::set_value>&, Receiver, Values...>) {
    assert(op_ != nullptr);
    unifex::set_value(std::move(op_->receiver_), (Values&&)values...);
  }

  template<
    typename R = Receiver,
    std::enable_if_t<is_callable_v<decltype(unifex::set_done), R>, int> = 0>
  void set_done() noexcept {
    assert(op_ != nullptr);
    auto op = op_; // preserve pointer value.
    if constexpr (
      is_nothrow_callable_v<Done> &&
      is_nothrow_connectable_v<final_sender_t, final_receiver>) {
      op->startedOp_ = 0;
      op->sourceOp_.destruct();
      op->finalOp_.construct_from([&] {
        return unifex::connect(std::move(op->done_)(), final_receiver{op});
      });
      op->startedOp_ = 0 - 1;
      unifex::start(op->finalOp_.get());
    } else {
      try {
        op->startedOp_ = 0;
        op->sourceOp_.destruct();
        op->finalOp_.construct_from([&] {
          return unifex::connect(std::move(op->done_)(), final_receiver{op});
        });
        op->startedOp_ = 0 - 1;
        unifex::start(op->finalOp_.get());
      } catch (...) {
        unifex::set_error(std::move(op->receiver_), std::current_exception());
      }
    }
  }

  template<
    typename Error,
    std::enable_if_t<is_callable_v<decltype(unifex::set_error), Receiver, Error>, int> = 0>
  void set_error(Error&& error) noexcept {
    assert(op_ != nullptr);
    unifex::set_error(std::move(op_->receiver_), (Error&&)error);
  }

private:
  template<
    typename CPO,
    typename Self,
    std::enable_if_t<!is_receiver_cpo_v<CPO>, int> = 0,
<<<<<<< HEAD
    std::enable_if_t<std::is_same_v<unifex::remove_cvref_t<Self>, type>, int> = 0,
=======
    std::enable_if_t<std::is_same_v<remove_cvref_t<Self>, type>, int> = 0,
>>>>>>> b2455944
    std::enable_if_t<is_callable_v<CPO, const Receiver&>, int> = 0>
  friend auto tag_invoke(CPO cpo, Self&& r)
      noexcept(is_nothrow_callable_v<CPO, const Receiver&>)
      -> callable_result_t<CPO, const Receiver&> {
    return std::move(cpo)(r.get_receiver());
  }
  
  template <typename VisitFunc>
  friend void tag_invoke(
      tag_t<visit_continuations>,
      const type& r,
      VisitFunc&& func) noexcept(is_nothrow_callable_v<
                                VisitFunc&,
                                const Receiver&>) {
    func(r.get_receiver());
  }

  const Receiver& get_receiver() const noexcept {
    assert(op_ != nullptr);   
    return op_->receiver_;
  }

  operation* op_;
};

template<typename Source, typename Done, typename Receiver>
class _frcvr<Source, Done, Receiver>::type {
  using operation = operation_type<Source, Done, Receiver>;

public:
  explicit type(operation* op) noexcept
  : op_(op) {}

  type(type&& other) noexcept
  : op_(std::exchange(other.op_, {}))
  {}
 
  template<
    typename... Values,
    std::enable_if_t<is_callable_v<decltype(unifex::set_value), Receiver, Values...>, int> = 0>
  void set_value(Values&&... values) noexcept(is_nothrow_callable_v<tag_t<unifex::set_value>&, Receiver, Values...>) {
    assert(op_ != nullptr);
    unifex::set_value(std::move(op_->receiver_));
  }

  template<
    typename R = Receiver,
    std::enable_if_t<is_callable_v<decltype(unifex::set_done), R>, int> = 0>
  void set_done() noexcept {
    assert(op_ != nullptr);
    unifex::set_done(std::move(op_->receiver_));
  }

  template<
    typename Error,
    std::enable_if_t<is_callable_v<decltype(unifex::set_error), Receiver, Error>, int> = 0>
  void set_error(Error&& error) noexcept {
    assert(op_ != nullptr);
    unifex::set_error(std::move(op_->receiver_), (Error&&)error);
  }

private:
  template<
    typename CPO,
    std::enable_if_t<!is_receiver_cpo_v<CPO>, int> = 0,
    std::enable_if_t<is_callable_v<CPO, const Receiver&>, int> = 0>
  friend auto tag_invoke(CPO cpo, const type& r)
      noexcept(is_nothrow_callable_v<CPO, const Receiver&>)
      -> callable_result_t<CPO, const Receiver&> {
    return std::move(cpo)(r.get_receiver());
  }
  
  template <typename VisitFunc>
  friend void tag_invoke(
      tag_t<visit_continuations>,
      const type& r,
      VisitFunc&& func) noexcept(is_nothrow_callable_v<
                                VisitFunc&,
                                const Receiver&>) {
    func(r.get_receiver());
  }

  const Receiver& get_receiver() const noexcept {
    assert(op_ != nullptr);   
    return op_->receiver_;
  }

  operation* op_;
};

template<typename Source, typename Done, typename Receiver>
class _op<Source, Done, Receiver>::type {
  using source_receiver = receiver_type<Source, Done, Receiver>;
  using final_receiver = final_receiver_type<Source, Done, Receiver>;

public:
  template<typename Done2, typename Receiver2>
  explicit type(Source&& source, Done2&& done, Receiver2&& dest)
      noexcept(std::is_nothrow_move_constructible_v<Receiver> &&
               std::is_nothrow_move_constructible_v<Done> &&
               is_nothrow_connectable_v<Source, source_receiver>)
  : done_((Done2&&)done)
  , receiver_((Receiver2&&)dest)
  {
    sourceOp_.construct_from([&] {
        return unifex::connect((Source&&)source, source_receiver{this});
      });
    startedOp_ = 0 + 1;
  }

  ~type() {
    if (startedOp_ < 0) {
      finalOp_.destruct();
    } else if (startedOp_ > 0) {
      sourceOp_.destruct();
    }
    startedOp_ = 0;
  }

  void start() & noexcept {
    unifex::start(sourceOp_.get());
  }

private:
  friend source_receiver;
  friend final_receiver;

  using source_op_t = operation_t<Source, source_receiver>;

  using final_sender_t = callable_result_t<Done>;

  using final_op_t = operation_t<final_sender_t, final_receiver>;

  UNIFEX_NO_UNIQUE_ADDRESS Done done_;
  UNIFEX_NO_UNIQUE_ADDRESS Receiver receiver_;
  int startedOp_ = 0;
  union {
    manual_lifetime<source_op_t> sourceOp_;
    manual_lifetime<final_op_t> finalOp_;
  };
};

template<typename Source, typename Done>
class _sndr<Source, Done>::type {
  using final_sender_t = callable_result_t<Done>;

public:
  template<template<typename...> class Variant,
           template<typename...> class Tuple>
  using value_types = typename concat_type_lists_unique_t<
        typename Source::template value_types<type_list, Tuple>,
        typename decltype(std::declval<Done>()())::template value_types<type_list, Tuple>
      >::template apply<Variant>;

  template <template <typename...> class Variant>
  using error_types = typename concat_type_lists_unique_t<
      typename Source::template error_types<type_list>,
      typename decltype(std::declval<Done>()())::template error_types<type_list>,
      type_list<std::exception_ptr>>::template apply<Variant>;

  template<typename Source2, typename Done2>
  explicit type(Source2&& source, Done2&& done)
    noexcept(
      std::is_nothrow_constructible_v<Source, Source2> &&
      std::is_nothrow_constructible_v<Done, Done2>)
    : source_((Source2&&)source)
    , done_((Done2&&)done)
  {}

  template<
    typename Sender,
    typename Receiver,
    typename SourceReceiver = receiver_type<member_t<Sender, Source>, Done, Receiver>,
    typename FinalReceiver = final_receiver_type<member_t<Sender, Source>, Done, Receiver>,
    std::enable_if_t<std::is_same_v<remove_cvref_t<Sender>, type>, int> = 0,
    std::enable_if_t<std::is_constructible_v<Done, member_t<Sender, Done>>, int> = 0,
    std::enable_if_t<std::is_constructible_v<remove_cvref_t<Receiver>, Receiver>, int> = 0,
    std::enable_if_t<is_connectable_v<member_t<Sender, Source>, SourceReceiver>, int> = 0,
    std::enable_if_t<is_connectable_v<final_sender_t, FinalReceiver>, int> = 0>
  friend auto tag_invoke(tag_t<unifex::connect>, Sender&& s, Receiver&& r)
       noexcept(
        is_nothrow_connectable_v<member_t<Sender, Source>, SourceReceiver> &&
        std::is_nothrow_constructible_v<Done, member_t<Sender, Done>> &&
        std::is_nothrow_constructible_v<remove_cvref_t<Receiver>, Receiver>)
      -> operation_type<member_t<Sender, Source>, Done, Receiver> {
    return operation_type<member_t<Sender, Source>, Done, Receiver>{
      static_cast<Sender&&>(s).source_,
      static_cast<Sender&&>(s).done_,
      static_cast<Receiver&&>(r)
    };
  }

private:
  Source source_;
  Done done_;
};

} // namespace _transform_done

template<class Source, class Done>
<<<<<<< HEAD
using transform_done_sender = typename _transform_done::_sndr<unifex::remove_cvref_t<Source>, unifex::remove_cvref_t<Done>>::type;
=======
using transform_done_sender =
    typename _transform_done::_sndr<remove_cvref_t<Source>, remove_cvref_t<Done>>::type;
>>>>>>> b2455944

inline constexpr struct transform_done_cpo {
  template<typename Source, typename Done>
  auto operator()(Source&& source, Done&& done) const
      noexcept(is_nothrow_tag_invocable_v<transform_done_cpo, Source, Done>)
      -> tag_invoke_result_t<transform_done_cpo, Source, Done> {
    return tag_invoke(*this, (Source&&)source, (Done&&)done);
  }

  template<
    typename Source,
    typename Done,
    std::enable_if_t<
        !is_tag_invocable_v<transform_done_cpo, Source, Done> &&
<<<<<<< HEAD
        std::is_constructible_v<unifex::remove_cvref_t<Source>, Source> &&
        std::is_constructible_v<unifex::remove_cvref_t<Done>, Done> &&
        is_callable_v<unifex::remove_cvref_t<Done>>, int> = 0>
=======
        std::is_constructible_v<remove_cvref_t<Source>, Source> &&
        std::is_constructible_v<remove_cvref_t<Done>, Done> &&
        is_callable_v<remove_cvref_t<Done>>, int> = 0>
>>>>>>> b2455944
  auto operator()(Source&& source, Done&& done) const
      noexcept(std::is_nothrow_constructible_v<
                   transform_done_sender<Source, Done>,
                   Source, 
                   Done>)
      -> transform_done_sender<Source, Done> {
    return transform_done_sender<Source, Done>{
        (Source&&)source, (Done&&)done};
  }
} transform_done{};

} // namespace unifex<|MERGE_RESOLUTION|>--- conflicted
+++ resolved
@@ -37,33 +37,21 @@
   class type;
 };
 template<typename Source, typename Done, typename Receiver>
-<<<<<<< HEAD
-using operation_type = typename _op<Source, Done, unifex::remove_cvref_t<Receiver>>::type;
-=======
 using operation_type = typename _op<Source, Done, remove_cvref_t<Receiver>>::type;
->>>>>>> b2455944
 
 template<typename Source, typename Done, typename Receiver>
 struct _rcvr {
   class type;
 };
 template<typename Source, typename Done, typename Receiver>
-<<<<<<< HEAD
-using receiver_type = typename _rcvr<Source, Done, unifex::remove_cvref_t<Receiver>>::type;
-=======
 using receiver_type = typename _rcvr<Source, Done, remove_cvref_t<Receiver>>::type;
->>>>>>> b2455944
 
 template<typename Source, typename Done, typename Receiver>
 struct _frcvr {
   class type;
 };
 template<typename Source, typename Done, typename Receiver>
-<<<<<<< HEAD
-using final_receiver_type = typename _frcvr<Source, Done, unifex::remove_cvref_t<Receiver>>::type;
-=======
 using final_receiver_type = typename _frcvr<Source, Done, remove_cvref_t<Receiver>>::type;
->>>>>>> b2455944
 
 template<typename Source, typename Done>
 struct _sndr {
@@ -134,11 +122,7 @@
     typename CPO,
     typename Self,
     std::enable_if_t<!is_receiver_cpo_v<CPO>, int> = 0,
-<<<<<<< HEAD
-    std::enable_if_t<std::is_same_v<unifex::remove_cvref_t<Self>, type>, int> = 0,
-=======
     std::enable_if_t<std::is_same_v<remove_cvref_t<Self>, type>, int> = 0,
->>>>>>> b2455944
     std::enable_if_t<is_callable_v<CPO, const Receiver&>, int> = 0>
   friend auto tag_invoke(CPO cpo, Self&& r)
       noexcept(is_nothrow_callable_v<CPO, const Receiver&>)
@@ -339,12 +323,8 @@
 } // namespace _transform_done
 
 template<class Source, class Done>
-<<<<<<< HEAD
-using transform_done_sender = typename _transform_done::_sndr<unifex::remove_cvref_t<Source>, unifex::remove_cvref_t<Done>>::type;
-=======
 using transform_done_sender =
     typename _transform_done::_sndr<remove_cvref_t<Source>, remove_cvref_t<Done>>::type;
->>>>>>> b2455944
 
 inline constexpr struct transform_done_cpo {
   template<typename Source, typename Done>
@@ -359,15 +339,9 @@
     typename Done,
     std::enable_if_t<
         !is_tag_invocable_v<transform_done_cpo, Source, Done> &&
-<<<<<<< HEAD
-        std::is_constructible_v<unifex::remove_cvref_t<Source>, Source> &&
-        std::is_constructible_v<unifex::remove_cvref_t<Done>, Done> &&
-        is_callable_v<unifex::remove_cvref_t<Done>>, int> = 0>
-=======
         std::is_constructible_v<remove_cvref_t<Source>, Source> &&
         std::is_constructible_v<remove_cvref_t<Done>, Done> &&
         is_callable_v<remove_cvref_t<Done>>, int> = 0>
->>>>>>> b2455944
   auto operator()(Source&& source, Done&& done) const
       noexcept(std::is_nothrow_constructible_v<
                    transform_done_sender<Source, Done>,
