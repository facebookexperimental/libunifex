--- conflicted
+++ resolved
@@ -200,29 +200,6 @@
   vtable_holder_t vtable_;
 };
 
-
-<<<<<<< HEAD
-=======
- private:
-  using vtable_holder_t = vtable_holder<CPOs...>;
-
-  friend void swap(type& left, type& right) noexcept {
-    left.swap(right);
-  }
-
-  friend const vtable_holder_t& get_vtable(const type& self) noexcept {
-    return self.vtable_;
-  }
-
-  friend void* get_object_address(const type& self) noexcept {
-    return self.impl_;
-  }
-
-  vtable_holder_t vtable_;
-  void* impl_;
-};
->>>>>>> d7d191e4
-
 } // namespace _any_unique
 
 template <typename... CPOs>
