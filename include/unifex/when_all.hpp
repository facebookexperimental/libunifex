/*
 * Copyright 2019-present Facebook, Inc.
 *
 * Licensed under the Apache License, Version 2.0 (the "License");
 * you may not use this file except in compliance with the License.
 * You may obtain a copy of the License at
 *
 *   http://www.apache.org/licenses/LICENSE-2.0
 *
 * Unless required by applicable law or agreed to in writing, software
 * distributed under the License is distributed on an "AS IS" BASIS,
 * WITHOUT WARRANTIES OR CONDITIONS OF ANY KIND, either express or implied.
 * See the License for the specific language governing permissions and
 * limitations under the License.
 */
#pragma once

#include <unifex/async_trace.hpp>
#include <unifex/get_stop_token.hpp>
#include <unifex/inplace_stop_token.hpp>
#include <unifex/manual_lifetime.hpp>
#include <unifex/receiver_concepts.hpp>
#include <unifex/sender_concepts.hpp>
#include <unifex/type_traits.hpp>
#include <unifex/type_list.hpp>
#include <unifex/blocking.hpp>

#include <atomic>
#include <cstddef>
#include <optional>
#include <tuple>
#include <type_traits>
#include <variant>

namespace unifex {
namespace _when_all {

template <
    std::size_t Index,
    template <std::size_t> class Receiver,
    typename... Senders>
struct _operation_tuple {
  struct type;
};
template <
    std::size_t Index,
    template <std::size_t> class Receiver,
    typename... Senders>
using operation_tuple = typename _operation_tuple<Index, Receiver, Senders...>::type;

template <
    std::size_t Index,
    template <std::size_t> class Receiver,
    typename First,
    typename... Rest>
struct _operation_tuple<Index, Receiver, First, Rest...> {
  struct type;
};
template <
    std::size_t Index,
    template <std::size_t> class Receiver,
    typename First,
    typename... Rest>
struct _operation_tuple<Index, Receiver, First, Rest...>::type
  : operation_tuple<Index + 1, Receiver, Rest...> {
  template <typename Parent>
  explicit type(Parent& parent, First&& first, Rest&&... rest)
    : operation_tuple<Index + 1, Receiver, Rest...>{parent, (Rest &&) rest...},
      op_(connect((First &&) first, Receiver<Index>{parent})) {}

  void start() noexcept {
    unifex::start(op_);
    operation_tuple<Index + 1, Receiver, Rest...>::start();
  }

 private:
  operation_t<First, Receiver<Index>> op_;
};

template <std::size_t Index, template <std::size_t> class Receiver>
struct _operation_tuple<Index, Receiver> {
  struct type;
};
template <std::size_t Index, template <std::size_t> class Receiver>
struct _operation_tuple<Index, Receiver>::type {
  template <typename Parent>
  explicit type(Parent&) noexcept {}

  void start() noexcept {}
};

struct cancel_operation {
  inplace_stop_source& stopSource_;

  void operator()() noexcept {
    stopSource_.request_stop();
  }
};

template <typename Receiver, typename... Senders>
struct _op {
  struct type;
};
template <typename Receiver, typename... Senders>
using operation = typename _op<std::remove_cvref_t<Receiver>, Senders...>::type;

template <typename... Errors>
using unique_decayed_error_types = concat_type_lists_unique_t<
  type_list<std::decay_t<Errors>>...>;

template <template <typename...> class Variant, typename... Senders>
using error_types = typename concat_type_lists_unique_t<
    typename Senders::template error_types<unique_decayed_error_types>...,
    type_list<std::exception_ptr>>::template apply<Variant>;

template<typename... Values>
using decayed_value_tuple = type_list<std::tuple<std::decay_t<Values>...>>;

template <typename Sender>
using value_variant_for_sender =
  typename Sender::template value_types<concat_type_lists_unique_t, decayed_value_tuple>::template apply<std::variant>;

template <size_t Index, typename Receiver, typename... Senders>
struct _element_receiver {
  struct type;
};
template <size_t Index, typename Receiver, typename... Senders>
using element_receiver = typename _element_receiver<Index, Receiver, Senders...>::type;

template <size_t Index, typename Receiver, typename... Senders>
struct _element_receiver<Index, Receiver, Senders...>::type final {
  using element_receiver = type;

  operation<Receiver, Senders...>& op_;

  template <typename... Values>
  void set_value(Values&&... values) noexcept {
    try {
      std::get<Index>(op_.values_)
          .emplace(
              std::in_place_type<std::tuple<std::decay_t<Values>...>>,
              (Values &&) values...);
      op_.element_complete();
    } catch (...) {
      this->set_error(std::current_exception());
    }
  }

  template <typename Error>
  void set_error(Error&& error) noexcept {
    if (!op_.doneOrError_.exchange(true, std::memory_order_relaxed)) {
      op_.error_.emplace(std::in_place_type<std::decay_t<Error>>, (Error &&) error);
      op_.stopSource_.request_stop();
    }
    op_.element_complete();
  }

  void set_done() noexcept {
    if (!op_.doneOrError_.exchange(true, std::memory_order_relaxed)) {
      op_.stopSource_.request_stop();
    }
    op_.element_complete();
  }

  Receiver& get_receiver() const { return op_.receiver_; }

  template <
      typename CPO,
      typename R,
<<<<<<< HEAD
      typename... Args,
      std::enable_if_t<!is_receiver_cpo_v<CPO>, int> = 0,
      std::enable_if_t<std::is_same_v<R, element_receiver>, int> = 0,
      std::enable_if_t<is_callable_v<CPO, const Receiver&, Args...>, int> = 0>
  friend auto tag_invoke(CPO cpo, const R& r, Args&&... args) noexcept(
      is_nothrow_callable_v<CPO, const Receiver&, Args...>)
      -> callable_result_t<CPO, const Receiver&, Args...> {
    return std::move(cpo)(std::as_const(r.get_receiver()), (Args&&)args...);
=======
      std::enable_if_t<
          !is_receiver_cpo_v<CPO>, int> = 0,
      std::enable_if_t<
          std::is_same_v<R, element_receiver>, int> = 0,
      std::enable_if_t<
          is_callable_v<CPO, const Receiver&>, int> = 0>
  friend auto tag_invoke(CPO cpo, const R& r) noexcept(
      is_nothrow_callable_v<CPO, const Receiver&>)
      -> callable_result_t<CPO, const Receiver&> {
    return std::move(cpo)(std::as_const(r.get_receiver()));
>>>>>>> 7ffbdf2e
  }

  inplace_stop_source& get_stop_source() const {
    return op_.stopSource_;
  }

  friend inplace_stop_token tag_invoke(
      tag_t<get_stop_token>,
      const element_receiver& r) noexcept {
    return r.get_stop_source().get_token();
  }

  template <typename Func>
  friend void tag_invoke(
      tag_t<visit_continuations>,
      const element_receiver& r,
      Func&& func) {
    std::invoke(func, r.get_receiver());
  }
};

template <typename Receiver, typename... Senders>
struct _op<Receiver, Senders...>::type {
  using operation = type;
  using receiver_type = Receiver;
  template<std::size_t Index, typename Receiver2, typename... Senders2>
  friend class _element_receiver;

  explicit type(Receiver&& receiver, Senders&&... senders)
    : receiver_((Receiver &&) receiver),
      ops_(*this, (Senders &&) senders...) {}

  void start() noexcept {
    stopCallback_.construct(
        get_stop_token(receiver_), cancel_operation{stopSource_});
    ops_.start();
  }

  private:
  void element_complete() noexcept {
    if (refCount_.fetch_sub(1, std::memory_order_acq_rel) == 1) {
      deliver_result();
    }
  }

  void deliver_result() noexcept {
    stopCallback_.destruct();

    if (get_stop_token(receiver_).stop_requested()) {
      unifex::set_done(std::move(receiver_));
    } else if (doneOrError_.load(std::memory_order_relaxed)) {
      if (error_.has_value()) {
        std::visit(
            [this](auto&& error) {
              unifex::set_error(std::move(receiver_), (decltype(error))error);
            },
            std::move(error_.value()));
      } else {
        unifex::set_done(std::move(receiver_));
      }
    } else {
      deliver_value(std::index_sequence_for<Senders...>{});
    }
  }

  template <std::size_t... Indices>
  void deliver_value(std::index_sequence<Indices...>) noexcept {
    try {
      unifex::set_value(
          std::move(receiver_),
          std::get<Indices>(std::move(values_)).value()...);
    } catch (...) {
      unifex::set_error(std::move(receiver_), std::current_exception());
    }
  }

  std::tuple<std::optional<value_variant_for_sender<std::remove_cvref_t<Senders>>>...> values_;
  std::optional<error_types<std::variant, std::remove_cvref_t<Senders>...>> error_;
  std::atomic<std::size_t> refCount_{sizeof...(Senders)};
  std::atomic<bool> doneOrError_{false};
  inplace_stop_source stopSource_;
  UNIFEX_NO_UNIQUE_ADDRESS manual_lifetime<typename stop_token_type_t<
      Receiver&>::template callback_type<cancel_operation>>
      stopCallback_;
  Receiver receiver_;
  template<std::size_t Index>
  using op_element_receiver = element_receiver<Index, Receiver, Senders...>;
  operation_tuple<0, op_element_receiver, Senders...> ops_;
};

template <typename... Senders>
struct _sender {
  class type;
};
template <typename... Senders>
using sender = typename _sender<std::remove_cvref_t<Senders>...>::type;

template<typename Receiver, typename Indices, typename... Senders>
extern const bool _when_all_connectable_v;

template<typename Receiver, std::size_t... Indices, typename... Senders>
inline constexpr bool _when_all_connectable_v<Receiver, std::index_sequence<Indices...>, Senders...> =
  (is_connectable_v<Senders, element_receiver<Indices, Receiver, Senders...>> &&...);

<<<<<<< HEAD
template<typename Receiver, typename... Senders>
inline constexpr bool when_all_connectable_v =
  _when_all_connectable_v<Receiver, std::index_sequence_for<Senders...>, Senders...>;

=======
>>>>>>> 7ffbdf2e
template <typename... Senders>
class _sender<Senders...>::type {
  using sender = type;
 public:
  static_assert(sizeof...(Senders) > 0);

  template <
      template <typename...> class Variant,
      template <typename...> class Tuple>
  using value_types = Variant<Tuple<value_variant_for_sender<Senders>...>>;

  template <template <typename...> class Variant>
  using error_types = error_types<Variant, Senders...>;

  template <typename... Senders2>
  explicit type(Senders2&&... senders)
    : senders_((Senders2 &&) senders...) {}

  template <
    typename CPO,
    typename Sender,
    typename Receiver,
    std::enable_if_t<std::is_same_v<CPO, tag_t<unifex::connect>>, int> = 0,
    std::enable_if_t<std::is_same_v<std::remove_cvref_t<Sender>, type>, int> = 0,
    std::enable_if_t<
<<<<<<< HEAD
        when_all_connectable_v<std::remove_cvref_t<Receiver>, member_t<Sender, Senders>...>,
        int> = 0>
=======
        std::is_same_v<CPO, tag_t<unifex::connect>>, int> = 0,
    std::enable_if_t<
        std::is_same_v<Sender, type>, int> = 0,
    std::enable_if_t<
        when_all_connectable_v<std::remove_cvref_t<Receiver>, std::index_sequence_for<Senders...>, Senders...>, int> = 0>
>>>>>>> 7ffbdf2e
  friend auto tag_invoke(CPO cpo, Sender&& sender, Receiver&& receiver)
    -> operation<Receiver, member_t<Sender, Senders>...> {
    return std::apply([&](Senders&&... senders) {
      return operation<Receiver, member_t<Sender, Senders>...>{
          (Receiver &&) receiver, (Senders &&) senders...};
<<<<<<< HEAD
    }, static_cast<Sender &&>(sender).senders_);
=======
    }, std::move(sender).senders_);
  }

  template <
    typename CPO,
    typename Sender,
    typename Receiver,
    std::enable_if_t<
        std::is_same_v<CPO, tag_t<unifex::connect>>, int> = 0,
    std::enable_if_t<
        std::is_same_v<std::remove_cvref_t<Sender>, type>, int> = 0,
    std::enable_if_t<
        !std::is_same_v<Sender, type>, int> = 0,
    std::enable_if_t<
        when_all_connectable_v<std::remove_cvref_t<Receiver>, std::index_sequence_for<Senders...>, const Senders&...>, int> = 0>
  friend auto tag_invoke(CPO cpo, Sender&& sender, Receiver&& receiver)
    -> operation<Receiver, const Senders&...> {
    return std::apply([&](const Senders&... senders) {
      return operation<Receiver, const Senders&...>{
          (Receiver &&) receiver, senders...};
    }, sender.senders_);
>>>>>>> 7ffbdf2e
  }

 private:

  // Customise the 'blocking' CPO to combine the blocking-nature
  // of each of the child operations.
  friend blocking_kind tag_invoke(tag_t<blocking>, const sender& s) noexcept {
    bool alwaysInline = true;
    bool alwaysBlocking = true;
    bool neverBlocking =  false;

    auto handleBlockingStatus = [&](blocking_kind kind) noexcept {
      switch (kind) {
        case blocking_kind::never:
          neverBlocking = true;
          [[fallthrough]];
        case blocking_kind::maybe:
          alwaysBlocking = false;
          [[fallthrough]];
        case blocking_kind::always:
          alwaysInline = false;
          [[fallthrough]];
        case blocking_kind::always_inline:
          break;
      }
    };

    std::apply([&](const auto&... senders) {
      (void)std::initializer_list<int>{
        (handleBlockingStatus(blocking(senders)), 0)... };
    }, s.senders_);

    if (neverBlocking) {
      return blocking_kind::never;
    } else if (alwaysInline) {
      return blocking_kind::always_inline;
    } else if (alwaysBlocking) {
      return blocking_kind::always;
    } else {
      return blocking_kind::maybe;
    }
  }

  std::tuple<Senders...> senders_;
};
} // namespace _when_all

namespace _when_all_cpo {
  inline constexpr struct _fn {
    template <typename... Senders>
    auto operator()(Senders&&... senders) const
        -> _when_all::sender<Senders...> {
      return _when_all::sender<Senders...>{(Senders &&) senders...};
    }
  } when_all{};
} // namespace _when_all_cpo

using _when_all_cpo::when_all;

} // namespace unifex<|MERGE_RESOLUTION|>--- conflicted
+++ resolved
@@ -167,16 +167,6 @@
   template <
       typename CPO,
       typename R,
-<<<<<<< HEAD
-      typename... Args,
-      std::enable_if_t<!is_receiver_cpo_v<CPO>, int> = 0,
-      std::enable_if_t<std::is_same_v<R, element_receiver>, int> = 0,
-      std::enable_if_t<is_callable_v<CPO, const Receiver&, Args...>, int> = 0>
-  friend auto tag_invoke(CPO cpo, const R& r, Args&&... args) noexcept(
-      is_nothrow_callable_v<CPO, const Receiver&, Args...>)
-      -> callable_result_t<CPO, const Receiver&, Args...> {
-    return std::move(cpo)(std::as_const(r.get_receiver()), (Args&&)args...);
-=======
       std::enable_if_t<
           !is_receiver_cpo_v<CPO>, int> = 0,
       std::enable_if_t<
@@ -187,7 +177,6 @@
       is_nothrow_callable_v<CPO, const Receiver&>)
       -> callable_result_t<CPO, const Receiver&> {
     return std::move(cpo)(std::as_const(r.get_receiver()));
->>>>>>> 7ffbdf2e
   }
 
   inplace_stop_source& get_stop_source() const {
@@ -292,13 +281,10 @@
 inline constexpr bool _when_all_connectable_v<Receiver, std::index_sequence<Indices...>, Senders...> =
   (is_connectable_v<Senders, element_receiver<Indices, Receiver, Senders...>> &&...);
 
-<<<<<<< HEAD
 template<typename Receiver, typename... Senders>
 inline constexpr bool when_all_connectable_v =
   _when_all_connectable_v<Receiver, std::index_sequence_for<Senders...>, Senders...>;
 
-=======
->>>>>>> 7ffbdf2e
 template <typename... Senders>
 class _sender<Senders...>::type {
   using sender = type;
@@ -316,34 +302,6 @@
   template <typename... Senders2>
   explicit type(Senders2&&... senders)
     : senders_((Senders2 &&) senders...) {}
-
-  template <
-    typename CPO,
-    typename Sender,
-    typename Receiver,
-    std::enable_if_t<std::is_same_v<CPO, tag_t<unifex::connect>>, int> = 0,
-    std::enable_if_t<std::is_same_v<std::remove_cvref_t<Sender>, type>, int> = 0,
-    std::enable_if_t<
-<<<<<<< HEAD
-        when_all_connectable_v<std::remove_cvref_t<Receiver>, member_t<Sender, Senders>...>,
-        int> = 0>
-=======
-        std::is_same_v<CPO, tag_t<unifex::connect>>, int> = 0,
-    std::enable_if_t<
-        std::is_same_v<Sender, type>, int> = 0,
-    std::enable_if_t<
-        when_all_connectable_v<std::remove_cvref_t<Receiver>, std::index_sequence_for<Senders...>, Senders...>, int> = 0>
->>>>>>> 7ffbdf2e
-  friend auto tag_invoke(CPO cpo, Sender&& sender, Receiver&& receiver)
-    -> operation<Receiver, member_t<Sender, Senders>...> {
-    return std::apply([&](Senders&&... senders) {
-      return operation<Receiver, member_t<Sender, Senders>...>{
-          (Receiver &&) receiver, (Senders &&) senders...};
-<<<<<<< HEAD
-    }, static_cast<Sender &&>(sender).senders_);
-=======
-    }, std::move(sender).senders_);
-  }
 
   template <
     typename CPO,
@@ -354,16 +312,14 @@
     std::enable_if_t<
         std::is_same_v<std::remove_cvref_t<Sender>, type>, int> = 0,
     std::enable_if_t<
-        !std::is_same_v<Sender, type>, int> = 0,
-    std::enable_if_t<
-        when_all_connectable_v<std::remove_cvref_t<Receiver>, std::index_sequence_for<Senders...>, const Senders&...>, int> = 0>
+        when_all_connectable_v<std::remove_cvref_t<Receiver>, member_t<Sender, Senders>...>,
+        int> = 0>
   friend auto tag_invoke(CPO cpo, Sender&& sender, Receiver&& receiver)
-    -> operation<Receiver, const Senders&...> {
-    return std::apply([&](const Senders&... senders) {
-      return operation<Receiver, const Senders&...>{
-          (Receiver &&) receiver, senders...};
-    }, sender.senders_);
->>>>>>> 7ffbdf2e
+    -> operation<Receiver, member_t<Sender, Senders>...> {
+    return std::apply([&](Senders&&... senders) {
+      return operation<Receiver, member_t<Sender, Senders>...>{
+          (Receiver &&) receiver, (Senders &&) senders...};
+    }, static_cast<Sender &&>(sender).senders_);
   }
 
  private:
