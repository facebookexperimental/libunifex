/*
 * Copyright 2019-present Facebook, Inc.
 *
 * Licensed under the Apache License, Version 2.0 (the "License");
 * you may not use this file except in compliance with the License.
 * You may obtain a copy of the License at
 *
 *   http://www.apache.org/licenses/LICENSE-2.0
 *
 * Unless required by applicable law or agreed to in writing, software
 * distributed under the License is distributed on an "AS IS" BASIS,
 * WITHOUT WARRANTIES OR CONDITIONS OF ANY KIND, either express or implied.
 * See the License for the specific language governing permissions and
 * limitations under the License.
 */
#pragma once

#include <unifex/config.hpp>
#include <unifex/tag_invoke.hpp>
#include <unifex/receiver_concepts.hpp>
#include <unifex/sender_concepts.hpp>
#include <unifex/type_traits.hpp>
#include <unifex/type_list.hpp>
#include <unifex/manual_lifetime.hpp>
#include <unifex/async_trace.hpp>

#include <utility>
#include <cassert>
#include <exception>

namespace unifex {
namespace _repeat_effect_until {
template<typename Source, typename Predicate, typename Receiver>
struct _op {
  class type;
};
template<typename Source, typename Predicate, typename Receiver>
using operation_type = typename _op<Source, Predicate, Receiver>::type;

template<typename Source, typename Predicate, typename Receiver>
struct _rcvr {
  class type;
};
template<typename Source, typename Predicate, typename Receiver>
using receiver_type = typename _rcvr<Source, Predicate, Receiver>::type;

template<typename Source, typename Predicate>
struct _sndr {
  class type;
};

template<typename Source, typename Predicate, typename Receiver>
class _rcvr<Source, Predicate, Receiver>::type {
  using operation = operation_type<Source, Predicate, Receiver>;
public:
  explicit type(operation* op) noexcept
  : op_(op) {}

  type(type&& other) noexcept
  : op_(std::exchange(other.op_, {}))
  {}
 
  void set_value() noexcept {
    assert(op_ != nullptr);

    // This signals to repeat_effect_until the operation.
    auto* op = op_;

    assert(op->isSourceOpConstructed_);
    op->isSourceOpConstructed_ = false;
    op->sourceOp_.destruct();

    if constexpr (std::is_nothrow_invocable_v<Predicate&> && is_nothrow_connectable_v<Source&, type> && is_nothrow_tag_invocable_v<tag_t<unifex::set_value>, Receiver>) {
      // call predicate and complete with void if it returns true
      if(op->predicate_()) {
        unifex::set_value(std::move(op->receiver_));
        return;
      }
      auto& sourceOp = op->sourceOp_.construct_from([&]() noexcept {
          return unifex::connect(op->source_, type{op});
        });
      op->isSourceOpConstructed_ = true;
      unifex::start(sourceOp);
    } else {
      try {
        // call predicate and complete with void if it returns true
        if(op->predicate_()) {
          unifex::set_value(std::move(op->receiver_));
          return;
        }
        auto& sourceOp = op->sourceOp_.construct_from([&] {
            return unifex::connect(op->source_, type{op});
          });
        op->isSourceOpConstructed_ = true;
        unifex::start(sourceOp);
      } catch (...) {
        unifex::set_error(std::move(op->receiver_), std::current_exception());
      }
    }
  }

  template<
    typename R = Receiver,
    std::enable_if_t<is_callable_v<decltype(unifex::set_done), R>, int> = 0>
  void set_done() noexcept {
    assert(op_ != nullptr);
    unifex::set_done(std::move(op_->receiver_));
  }

  template<
    typename Error,
    std::enable_if_t<is_callable_v<decltype(unifex::set_error), Receiver, Error>, int> = 0>
  void set_error(Error&& error) noexcept {
    assert(op_ != nullptr);
    unifex::set_error(std::move(op_->receiver_), (Error&&)error);
  }

private:
  template<
    typename CPO, 
    std::enable_if_t<!is_receiver_cpo_v<CPO>, int> = 0,
    std::enable_if_t<is_callable_v<CPO, const Receiver&>, int> = 0>
  friend auto tag_invoke(CPO cpo, const type& r)
      noexcept(std::is_nothrow_invocable_v<CPO, const Receiver&>)
      -> callable_result_t<CPO, const Receiver&> {
    return std::move(cpo)(r.get_rcvr());
  }
  
  template <typename VisitFunc>
  friend void tag_invoke(
      tag_t<visit_continuations>,
      const type& r,
      VisitFunc&& func) noexcept(std::is_nothrow_invocable_v<
                                VisitFunc&,
                                const Receiver&>) {
    std::invoke(func, r.get_rcvr());
  }

  const Receiver& get_rcvr() const noexcept {
    assert(op_ != nullptr);   
    return op_->receiver_;
  }

  operation* op_;
};

template<typename Source, typename Predicate, typename Receiver>
class _op<Source, Predicate, Receiver>::type {
  using receiver = receiver_type<Source, Predicate, Receiver>;

public:
  template<typename Source2, typename Predicate2, typename Receiver2>
  explicit type(Source2&& source, Predicate2&& predicate, Receiver2&& dest)
      noexcept(std::is_nothrow_constructible_v<Receiver, Receiver2> &&
               std::is_nothrow_constructible_v<Predicate, Predicate2> &&
               std::is_nothrow_constructible_v<Source, Source2> &&
               is_nothrow_connectable_v<Source&, receiver>)
  : source_((Source2&&)source)
  , predicate_((Predicate2&&)predicate)
  , receiver_((Receiver2&&)dest)
  {
    sourceOp_.construct_from([&] {
        return unifex::connect(source_, receiver{this});
      });
  }

  ~type() {
    if (isSourceOpConstructed_) {
      sourceOp_.destruct();
      isSourceOpConstructed_ = false;
    }
  }

  void start() & noexcept {
    unifex::start(sourceOp_.get());
  }

private:
  friend receiver;

  using source_op_t = operation_t<Source&, receiver>;

  UNIFEX_NO_UNIQUE_ADDRESS Source source_;
  UNIFEX_NO_UNIQUE_ADDRESS Predicate predicate_;
  UNIFEX_NO_UNIQUE_ADDRESS Receiver receiver_;
  bool isSourceOpConstructed_ = true;
  manual_lifetime<source_op_t> sourceOp_;
};

template<typename Source, typename Predicate>
class _sndr<Source, Predicate>::type {

public:
  template<template<typename...> class Variant,
          template<typename...> class Tuple>
  using value_types = Variant<Tuple<>>;

  template <template <typename...> class Variant>
  using error_types = typename concat_type_lists_unique_t<
      typename Source::template error_types<type_list>,
      type_list<std::exception_ptr>>::template apply<Variant>;

  template<typename Source2, typename Predicate2>
  explicit type(Source2&& source, Predicate2&& predicate)
    noexcept(
      std::is_nothrow_constructible_v<Source, Source2> &&
      std::is_nothrow_constructible_v<Predicate, Predicate2>)
  : source_((Source2&&)source)
  , predicate_((Predicate2&&)predicate)
  {}

  template<
    typename Sender,
    typename Receiver,
    std::enable_if_t<
<<<<<<< HEAD
        std::is_same_v<unifex::remove_cvref_t<Sender>, type>, int> = 0,
    std::enable_if_t<
        std::is_constructible_v<unifex::remove_cvref_t<Receiver>, Receiver>, int> = 0,
    std::enable_if_t<
        is_connectable_v<Source&, receiver_type<Source, Predicate, unifex::remove_cvref_t<Receiver>>>, int> = 0>
=======
        std::is_same_v<remove_cvref_t<Sender>, type>, int> = 0,
    std::enable_if_t<
        std::is_constructible_v<remove_cvref_t<Receiver>, Receiver>, int> = 0,
    std::enable_if_t<
        is_connectable_v<Source&, receiver_type<Source, Predicate, remove_cvref_t<Receiver>>>, int> = 0>
>>>>>>> b2455944
  friend auto tag_invoke(tag_t<unifex::connect>, Sender&& s, Receiver&& r)
       noexcept(
        std::is_nothrow_constructible_v<Source, decltype((static_cast<Sender&&>(s).source_))> &&
        std::is_nothrow_constructible_v<Predicate, decltype((static_cast<Sender&&>(s).predicate_))> &&
<<<<<<< HEAD
        std::is_nothrow_constructible_v<unifex::remove_cvref_t<Receiver>, Receiver> &&
        is_nothrow_connectable_v<Source&, receiver_type<Source, Predicate, unifex::remove_cvref_t<Receiver>>>)
        -> operation_type<Source, Predicate, unifex::remove_cvref_t<Receiver>> {
    return operation_type<Source, Predicate, unifex::remove_cvref_t<Receiver>>{
=======
        std::is_nothrow_constructible_v<remove_cvref_t<Receiver>, Receiver> &&
        is_nothrow_connectable_v<Source&, receiver_type<Source, Predicate, remove_cvref_t<Receiver>>>)
        -> operation_type<Source, Predicate, remove_cvref_t<Receiver>> {
    return operation_type<Source, Predicate, remove_cvref_t<Receiver>>{
>>>>>>> b2455944
      static_cast<Sender&&>(s).source_, 
      static_cast<Sender&&>(s).predicate_, 
      (Receiver&&)r
    };
  }

private:
  UNIFEX_NO_UNIQUE_ADDRESS Source source_;
  UNIFEX_NO_UNIQUE_ADDRESS Predicate predicate_;
};

} // namespace _repeat_effect_until

template<class Source, class Predicate>
using repeat_effect_until_sender = typename _repeat_effect_until::_sndr<Source, Predicate>::type;

inline constexpr struct repeat_effect_until_cpo {
  template<typename Source, typename Predicate>
  auto operator()(Source&& source, Predicate&& predicate) const
      noexcept(is_nothrow_tag_invocable_v<repeat_effect_until_cpo, Source, Predicate>)
      -> tag_invoke_result_t<repeat_effect_until_cpo, Source, Predicate> {
    return tag_invoke(*this, (Source&&)source, (Predicate&&)predicate);
  }

  template<
    typename Source,
    typename Predicate,
    std::enable_if_t<
        !is_tag_invocable_v<repeat_effect_until_cpo, Source, Predicate> &&
<<<<<<< HEAD
        std::is_constructible_v<unifex::remove_cvref_t<Source>, Source> &&
        std::is_constructible_v<std::decay_t<Predicate>, Predicate>, int> = 0>
  auto operator()(Source&& source, Predicate&& predicate) const
      noexcept(std::is_nothrow_constructible_v<
                   repeat_effect_until_sender<unifex::remove_cvref_t<Source>, std::decay_t<Predicate>>,
                   Source, 
                   Predicate>)
      -> repeat_effect_until_sender<unifex::remove_cvref_t<Source>, std::decay_t<Predicate>> {
    return repeat_effect_until_sender<unifex::remove_cvref_t<Source>, std::decay_t<Predicate>>{
=======
        std::is_constructible_v<remove_cvref_t<Source>, Source> &&
        std::is_constructible_v<std::decay_t<Predicate>, Predicate>, int> = 0>
  auto operator()(Source&& source, Predicate&& predicate) const
      noexcept(std::is_nothrow_constructible_v<
                   repeat_effect_until_sender<remove_cvref_t<Source>, std::decay_t<Predicate>>,
                   Source, 
                   Predicate>)
      -> repeat_effect_until_sender<remove_cvref_t<Source>, std::decay_t<Predicate>> {
    return repeat_effect_until_sender<remove_cvref_t<Source>, std::decay_t<Predicate>>{
>>>>>>> b2455944
        (Source&&)source, (Predicate&&)predicate};
  }
} repeat_effect_until{};

inline constexpr struct repeat_effect_cpo {
  struct forever {
    bool operator()() const { return false; }
  };
  template<typename Source, typename Predicate>
  auto operator()(Source&& source) const
      noexcept(is_nothrow_tag_invocable_v<repeat_effect_cpo, Source>)
      -> tag_invoke_result_t<repeat_effect_cpo, Source> {
    return tag_invoke(*this, (Source&&)source);
  }

  template<
    typename Source,
    std::enable_if_t<
        !is_tag_invocable_v<repeat_effect_cpo, Source> &&
<<<<<<< HEAD
        std::is_constructible_v<unifex::remove_cvref_t<Source>, Source>, int> = 0>
  auto operator()(Source&& source) const
      noexcept(std::is_nothrow_constructible_v<
                   repeat_effect_until_sender<unifex::remove_cvref_t<Source>, forever>,
                   Source>)
      -> repeat_effect_until_sender<unifex::remove_cvref_t<Source>, forever> {
    return repeat_effect_until_sender<unifex::remove_cvref_t<Source>, forever>{
=======
        std::is_constructible_v<remove_cvref_t<Source>, Source>, int> = 0>
  auto operator()(Source&& source) const
      noexcept(std::is_nothrow_constructible_v<
                   repeat_effect_until_sender<remove_cvref_t<Source>, forever>,
                   Source>)
      -> repeat_effect_until_sender<remove_cvref_t<Source>, forever> {
    return repeat_effect_until_sender<remove_cvref_t<Source>, forever>{
>>>>>>> b2455944
        (Source&&)source, forever{}};
  }
} repeat_effect{};

} // namespace unifex<|MERGE_RESOLUTION|>--- conflicted
+++ resolved
@@ -213,34 +213,19 @@
     typename Sender,
     typename Receiver,
     std::enable_if_t<
-<<<<<<< HEAD
-        std::is_same_v<unifex::remove_cvref_t<Sender>, type>, int> = 0,
-    std::enable_if_t<
-        std::is_constructible_v<unifex::remove_cvref_t<Receiver>, Receiver>, int> = 0,
-    std::enable_if_t<
-        is_connectable_v<Source&, receiver_type<Source, Predicate, unifex::remove_cvref_t<Receiver>>>, int> = 0>
-=======
         std::is_same_v<remove_cvref_t<Sender>, type>, int> = 0,
     std::enable_if_t<
         std::is_constructible_v<remove_cvref_t<Receiver>, Receiver>, int> = 0,
     std::enable_if_t<
         is_connectable_v<Source&, receiver_type<Source, Predicate, remove_cvref_t<Receiver>>>, int> = 0>
->>>>>>> b2455944
   friend auto tag_invoke(tag_t<unifex::connect>, Sender&& s, Receiver&& r)
        noexcept(
         std::is_nothrow_constructible_v<Source, decltype((static_cast<Sender&&>(s).source_))> &&
         std::is_nothrow_constructible_v<Predicate, decltype((static_cast<Sender&&>(s).predicate_))> &&
-<<<<<<< HEAD
-        std::is_nothrow_constructible_v<unifex::remove_cvref_t<Receiver>, Receiver> &&
-        is_nothrow_connectable_v<Source&, receiver_type<Source, Predicate, unifex::remove_cvref_t<Receiver>>>)
-        -> operation_type<Source, Predicate, unifex::remove_cvref_t<Receiver>> {
-    return operation_type<Source, Predicate, unifex::remove_cvref_t<Receiver>>{
-=======
         std::is_nothrow_constructible_v<remove_cvref_t<Receiver>, Receiver> &&
         is_nothrow_connectable_v<Source&, receiver_type<Source, Predicate, remove_cvref_t<Receiver>>>)
         -> operation_type<Source, Predicate, remove_cvref_t<Receiver>> {
     return operation_type<Source, Predicate, remove_cvref_t<Receiver>>{
->>>>>>> b2455944
       static_cast<Sender&&>(s).source_, 
       static_cast<Sender&&>(s).predicate_, 
       (Receiver&&)r
@@ -270,17 +255,6 @@
     typename Predicate,
     std::enable_if_t<
         !is_tag_invocable_v<repeat_effect_until_cpo, Source, Predicate> &&
-<<<<<<< HEAD
-        std::is_constructible_v<unifex::remove_cvref_t<Source>, Source> &&
-        std::is_constructible_v<std::decay_t<Predicate>, Predicate>, int> = 0>
-  auto operator()(Source&& source, Predicate&& predicate) const
-      noexcept(std::is_nothrow_constructible_v<
-                   repeat_effect_until_sender<unifex::remove_cvref_t<Source>, std::decay_t<Predicate>>,
-                   Source, 
-                   Predicate>)
-      -> repeat_effect_until_sender<unifex::remove_cvref_t<Source>, std::decay_t<Predicate>> {
-    return repeat_effect_until_sender<unifex::remove_cvref_t<Source>, std::decay_t<Predicate>>{
-=======
         std::is_constructible_v<remove_cvref_t<Source>, Source> &&
         std::is_constructible_v<std::decay_t<Predicate>, Predicate>, int> = 0>
   auto operator()(Source&& source, Predicate&& predicate) const
@@ -290,7 +264,6 @@
                    Predicate>)
       -> repeat_effect_until_sender<remove_cvref_t<Source>, std::decay_t<Predicate>> {
     return repeat_effect_until_sender<remove_cvref_t<Source>, std::decay_t<Predicate>>{
->>>>>>> b2455944
         (Source&&)source, (Predicate&&)predicate};
   }
 } repeat_effect_until{};
@@ -310,15 +283,6 @@
     typename Source,
     std::enable_if_t<
         !is_tag_invocable_v<repeat_effect_cpo, Source> &&
-<<<<<<< HEAD
-        std::is_constructible_v<unifex::remove_cvref_t<Source>, Source>, int> = 0>
-  auto operator()(Source&& source) const
-      noexcept(std::is_nothrow_constructible_v<
-                   repeat_effect_until_sender<unifex::remove_cvref_t<Source>, forever>,
-                   Source>)
-      -> repeat_effect_until_sender<unifex::remove_cvref_t<Source>, forever> {
-    return repeat_effect_until_sender<unifex::remove_cvref_t<Source>, forever>{
-=======
         std::is_constructible_v<remove_cvref_t<Source>, Source>, int> = 0>
   auto operator()(Source&& source) const
       noexcept(std::is_nothrow_constructible_v<
@@ -326,7 +290,6 @@
                    Source>)
       -> repeat_effect_until_sender<remove_cvref_t<Source>, forever> {
     return repeat_effect_until_sender<remove_cvref_t<Source>, forever>{
->>>>>>> b2455944
         (Source&&)source, forever{}};
   }
 } repeat_effect{};
