/*
 * Copyright (c) Facebook, Inc. and its affiliates.
 *
 * Licensed under the Apache License Version 2.0 with LLVM Exceptions
 * (the "License"); you may not use this file except in compliance with
 * the License. You may obtain a copy of the License at
 *
 *   https://llvm.org/LICENSE.txt
 *
 * Unless required by applicable law or agreed to in writing, software
 * distributed under the License is distributed on an "AS IS" BASIS,
 * WITHOUT WARRANTIES OR CONDITIONS OF ANY KIND, either express or implied.
 * See the License for the specific language governing permissions and
 * limitations under the License.
 */
#pragma once

#include <unifex/config.hpp>
#include <unifex/tag_invoke.hpp>
#include <unifex/receiver_concepts.hpp>
#include <unifex/sender_concepts.hpp>
#include <unifex/type_traits.hpp>
#include <unifex/type_list.hpp>
#include <unifex/manual_lifetime.hpp>
#include <unifex/manual_lifetime_union.hpp>
#include <unifex/async_trace.hpp>
#include <unifex/bind_back.hpp>

#include <utility>
#include <exception>

#include <unifex/detail/prologue.hpp>

namespace unifex {

namespace _let_e {
template <typename Source, typename Func, typename Receiver>
struct _op {
  class type;
};
template <typename Source, typename Func, typename Receiver>
using operation_type = typename _op<Source, Func, remove_cvref_t<Receiver>>::type;

template <typename Source, typename Func, typename Receiver>
struct _rcvr {
  class type;
};
template <typename Source, typename Func, typename Receiver>
using receiver_type = typename _rcvr<Source, Func, remove_cvref_t<Receiver>>::type;

template <typename Source, typename Func, typename Receiver, typename Error>
struct _frcvr {
  class type;
};
template <typename Source, typename Func, typename Receiver, typename Error>
using final_receiver_type =
    typename _frcvr<Source, Func, remove_cvref_t<Receiver>, Error>::type;

template <typename Source, typename Func>
struct _sndr {
  class type;
};

template <typename Source, typename Func>
using _sender = typename _sndr<Source, Func>::type;

template <typename Source, typename Func, typename Receiver>
class _rcvr<Source, Func, Receiver>::type final {
  using operation = operation_type<Source, Func, Receiver>;
  template <typename Error>
  using final_receiver = final_receiver_type<Source, Func, Receiver, Error>;

public:
  explicit type(operation* op) noexcept : op_(op) {}
  type(type&& other) noexcept : op_(std::exchange(other.op_, {})) {}

  // Taking by value here to force a move/copy on the offchance the value
  // objects live in the operation state, in which case destroying the
  // predecessor operation state would invalidate it.
  //
  // Flipping the order of `deactivate_*` and `set_value` is UB since by the
  // time `set_value()` returns `op_` might as well be already destroyed,
  // without proper deactivation of `op_->sourceOp_`.
  template(typename... Values)
    (requires receiver_of<Receiver, Values...>)
  void set_value(Values... values) noexcept(
      is_nothrow_receiver_of_v<Receiver, Values...>) {
    // local copy, b/c deactivate_union_member deletes this
    auto op = op_;
    UNIFEX_ASSERT(op != nullptr);
    unifex::deactivate_union_member(op->sourceOp_);
    unifex::set_value(std::move(op->receiver_), std::move(values)...);
  }

  void set_done() noexcept {
    // local copy, b/c deactivate_union_member deletes this
    auto op = op_;
    UNIFEX_ASSERT(op != nullptr);
    unifex::deactivate_union_member(op->sourceOp_);
    unifex::set_done(std::move(op->receiver_));
  }

#if defined(_MSC_VER) && !defined(__clang__) // cl.exe
  template <typename ErrorValue>
#else
  template (typename ErrorValue)
    (requires callable<Func, ErrorValue> AND
      // For some reason, MSVC chokes on this when compiling with real concepts
      sender_to<
          callable_result_t<Func, ErrorValue>,
          final_receiver<ErrorValue>>)
#endif
  void set_error(ErrorValue e) noexcept {
    // local copy, b/c deactivate_union_member deletes this
    auto op = op_;
    UNIFEX_ASSERT(op != nullptr);

    using final_sender_t = callable_result_t<Func, ErrorValue>;
    using final_op_t =
        unifex::connect_result_t<final_sender_t, final_receiver<ErrorValue>>;

    UNIFEX_TRY {
      scope_guard destroyPredOp = [&]() noexcept {
        unifex::deactivate_union_member(op->sourceOp_);
      };
      auto& err = op->error_.template construct<ErrorValue>((ErrorValue &&) e);
      destroyPredOp.reset();
      scope_guard destroyErr = [&]() noexcept {
        op->error_.template destruct<ErrorValue>();
      };
      auto& finalOp =
          unifex::activate_union_member_with<final_op_t>(op->finalOp_, [&] {
            return unifex::connect(
                std::move(op->func_)(err), final_receiver<ErrorValue>{op});
          });
      unifex::start(finalOp);
      destroyErr.release();
    }
    UNIFEX_CATCH(...) {
      unifex::set_error(std::move(op->receiver_), std::current_exception());
    }
  }

private:
  template(typename CPO, typename Self)
    (requires is_receiver_query_cpo_v<CPO> AND
        same_as<remove_cvref_t<Self>, type> AND
        is_callable_v<CPO, const Receiver&>)
  friend auto tag_invoke(CPO cpo, Self&& r)
      noexcept(is_nothrow_callable_v<CPO, const Receiver&>)
      -> callable_result_t<CPO, const Receiver&> {
    return std::move(cpo)(r.get_receiver());
  }

  template <typename VisitFunc>
  friend void tag_invoke(
      tag_t<visit_continuations>,
      const type& r,
      VisitFunc&& func) noexcept(is_nothrow_callable_v<
                                VisitFunc&,
                                const Receiver&>) {
    func(r.get_receiver());
  }

  const Receiver& get_receiver() const noexcept {
    UNIFEX_ASSERT(op_ != nullptr);
    return op_->receiver_;
  }

  operation* op_;
};

template <typename Source, typename Func, typename Receiver, typename Error>
class _frcvr<Source, Func, Receiver, Error>::type {
  using operation = operation_type<Source, Func, Receiver>;

public:
  explicit type(operation* op) noexcept : op_(op) {}
  type(type&& other) noexcept : op_(std::exchange(other.op_, {})) {}

  template(typename... Values)
    (requires receiver_of<Receiver, Values...>)
  // Taking by value here to force a move/copy on the offchance the value
  // objects live in the operation state, in which case destroying the
  // predecessor operation state would invalidate it.
  void set_value(Values... values) noexcept(
      is_nothrow_receiver_of_v<Receiver, Values...>) {
    // local copy, b/c cleanup deletes this
    auto op = op_;
    cleanup(op);
    UNIFEX_TRY {
      unifex::set_value(std::move(op->receiver_), std::move(values)...);
    } UNIFEX_CATCH (...) {
      unifex::set_error(std::move(op->receiver_), std::current_exception());
    }
  }

  void set_done() noexcept {
    // local copy, b/c cleanup deletes this
    auto op = op_;
    cleanup(op);
    unifex::set_done(std::move(op->receiver_));
  }

  template(typename ErrorValue)
    (requires receiver<Receiver, ErrorValue>)
  // Taking by value here to force a copy on the offchance the error
  // object lives in the operation state, in which
  // case the call to cleanup() would invalidate them.
  void set_error(ErrorValue error) noexcept {
    // local copy, b/c cleanup deletes this
    auto op = op_;
    cleanup(op);
    unifex::set_error(std::move(op->receiver_), std::move(error));
  }

private:
  static void cleanup(operation* op) noexcept {
    using final_sender_t = callable_result_t<Func, Error>;
    using final_op_t = unifex::connect_result_t<final_sender_t, type>;
    UNIFEX_ASSERT(op != nullptr);
    unifex::deactivate_union_member<final_op_t>(op->finalOp_);
    op->error_.template destruct<Error>();
  }

  template(typename CPO)
      (requires is_receiver_query_cpo_v<CPO> AND
          is_callable_v<CPO, const Receiver&>)
  friend auto tag_invoke(CPO cpo, const type& r)
      noexcept(is_nothrow_callable_v<CPO, const Receiver&>)
      -> callable_result_t<CPO, const Receiver&> {
    return std::move(cpo)(r.get_receiver());
  }

  template <typename VisitFunc>
  friend void tag_invoke(
      tag_t<visit_continuations>,
      const type& r,
      VisitFunc&& func) noexcept(is_nothrow_callable_v<
                                VisitFunc&,
                                const Receiver&>) {
    func(r.get_receiver());
  }

  const Receiver& get_receiver() const noexcept {
    UNIFEX_ASSERT(op_ != nullptr);
    return op_->receiver_;
  }

  operation* op_;
};

template <typename Source, typename Func, typename Receiver>
class _op<Source, Func, Receiver>::type {
  using source_receiver = receiver_type<Source, Func, Receiver>;
  template <typename Error>
  using final_receiver = final_receiver_type<Source, Func, Receiver, Error>;

public:
  template <typename Func2, typename Receiver2>
  explicit type(Source&& source, Func2&& func, Receiver2&& dest) noexcept(
      std::is_nothrow_constructible_v<Receiver, Receiver2&&>&&
          std::is_nothrow_constructible_v<Func, Func2&&>&&
              is_nothrow_connectable_v<Source, source_receiver>)
    : func_((Func2 &&) func)
    , receiver_((Receiver2 &&) dest) {
    unifex::activate_union_member_with(sourceOp_, [&] {
      return unifex::connect((Source &&) source, source_receiver{this});
    });
  }

  ~type() {
    if (!started_) {
      unifex::deactivate_union_member(sourceOp_);
    }
  }

  void start() & noexcept {
    started_ = true;
    unifex::start(sourceOp_.get());
  }

private:
  friend source_receiver;
  template <
      typename Source2,
      typename Func2,
      typename Receiver2,
      typename Error2>
  friend struct _frcvr;

  using source_type = remove_cvref_t<Source>;

  using source_op_t = connect_result_t<Source, source_receiver>;

  template <typename Error>
  using final_sender_t = callable_result_t<Func, remove_cvref_t<Error>>;

  template <typename Error>
  using final_receiver_t = final_receiver_type<Source, Func, Receiver, Error>;

  template <typename Error>
  using final_op_t =
      connect_result_t<final_sender_t<Error>, final_receiver_t<Error>>;

  template <typename... Errors>
  using final_op_union = manual_lifetime_union<final_op_t<Errors>...>;

  using final_op_union_t = sender_error_types_t<source_type, final_op_union>;

  UNIFEX_NO_UNIQUE_ADDRESS Func func_;
  UNIFEX_NO_UNIQUE_ADDRESS Receiver receiver_;
  UNIFEX_NO_UNIQUE_ADDRESS
      sender_error_types_t<source_type, manual_lifetime_union>
          error_;
  union {
    manual_lifetime<source_op_t> sourceOp_;
    final_op_union_t finalOp_;
  };
  bool started_ = false;
};

template<typename Sender>
struct sends_done_impl : std::bool_constant<sender_traits<Sender>::sends_done> {};

template<typename... Senders>
using any_sends_done = std::disjunction<sends_done_impl<Senders>...>;

template <typename Source, typename Func>
class _sndr<Source, Func>::type {

  template <typename Error>
  using final_sender = callable_result_t<Func, remove_cvref_t<Error>>;

  using final_senders_list =
      map_type_list_t<sender_error_type_list_t<Source>, final_sender>;

  template <typename Sender, typename Receiver>
  using source_receiver =
      receiver_type<member_t<Sender, Source>, Func, Receiver>;

  template <typename... Errors>
  using sends_done_impl = any_sends_done<Source, final_sender<Errors>...>;

public:
  template <
      template <typename...>
      class Variant,
      template <typename...>
      class Tuple>
  using value_types = type_list_nested_apply_t<
      concat_type_lists_unique_t<
          sender_value_type_list_t<Source>,
          apply_to_type_list_t<
              concat_type_lists_unique_t,
              map_type_list_t<final_senders_list, sender_value_type_list_t>>>,
      Variant,
      Tuple>;

  template <template <typename...> class Variant>
  using error_types = typename concat_type_lists_unique_t<
      sender_error_type_list_t<Source>,
      apply_to_type_list_t<
          concat_type_lists_unique_t,
          map_type_list_t<final_senders_list, sender_error_type_list_t>>,
      type_list<std::exception_ptr>>::template apply<Variant>;

  static constexpr bool sends_done =
    sender_traits<Source>::sends_done ||
    sender_error_types_t<Source, sends_done_impl>::value;

  template <typename Source2, typename Func2>
  explicit type(Source2&& source, Func2&& func)
    noexcept(
      std::is_nothrow_constructible_v<Source, Source2> &&
      std::is_nothrow_constructible_v<Func, Func2>)
    : source_((Source2&&)source)
    , func_((Func2&&)func)
  {}

<<<<<<< HEAD
  template(
    typename Sender,
    typename Receiver,
    typename...,
    typename SourceReceiver = receiver_type<member_t<Sender, Source>, Func, Receiver>)
      (requires receiver<Receiver> AND
          same_as<remove_cvref_t<Sender>, type> AND
=======
  template(typename Sender, typename Receiver)
      (requires same_as<remove_cvref_t<Sender>, type> AND
>>>>>>> 849a9d17
          constructible_from<Func, member_t<Sender, Func>> AND
          constructible_from<remove_cvref_t<Receiver>, Receiver> AND
          sender_to<Source, source_receiver<Sender, Receiver>>)
  friend auto tag_invoke(tag_t<unifex::connect>, Sender&& s, Receiver&& r)
       noexcept(
        is_nothrow_connectable_v<
            member_t<Sender, Source>,
            source_receiver<Sender, Receiver>> &&
        std::is_nothrow_constructible_v<Func, member_t<Sender, Func>> &&
        std::is_nothrow_constructible_v<remove_cvref_t<Receiver>, Receiver>)
      -> operation_type<Source, Func, Receiver> {
    return operation_type<Source, Func, Receiver>{
      static_cast<Sender&&>(s).source_,
      static_cast<Sender&&>(s).func_,
      static_cast<Receiver&&>(r)
    };
  }

private:
  Source source_;
  Func func_;
};

namespace _cpo
{
struct _fn {
  template(typename Source, typename Func)
    (requires tag_invocable<_fn, Source, Func> AND
        sender<Source>)
  auto operator()(Source&& source, Func&& func) const
      noexcept(is_nothrow_tag_invocable_v<_fn, Source, Func>)
      -> tag_invoke_result_t<_fn, Source, Func> {
    return tag_invoke(*this, (Source&&)source, (Func&&)func);
  }

  template(typename Source, typename Func)
    (requires (!tag_invocable<_fn, Source, Func>) AND
        constructible_from<remove_cvref_t<Source>, Source> AND
        constructible_from<remove_cvref_t<Func>, Func>)
  auto operator()(Source&& source, Func&& func) const
      noexcept(std::is_nothrow_constructible_v<
                   _sender<remove_cvref_t<Source>, remove_cvref_t<Func>>,
                   Source,
                   Func>)
      -> _sender<remove_cvref_t<Source>, remove_cvref_t<Func>> {
    return _sender<remove_cvref_t<Source>, remove_cvref_t<Func>>{
        (Source&&)source, (Func&&)func};
  }
  template <typename Func>
  constexpr auto operator()(Func&& func) const
      noexcept(is_nothrow_callable_v<
        tag_t<bind_back>, _fn, Func>)
      -> bind_back_result_t<_fn, Func> {
    return bind_back(*this, (Func&&)func);
  }
};
} // namespace _cpo
} // namespace _let_e

inline constexpr _let_e::_cpo::_fn let_error {};

} // namespace unifex

#include <unifex/detail/epilogue.hpp><|MERGE_RESOLUTION|>--- conflicted
+++ resolved
@@ -378,18 +378,9 @@
     , func_((Func2&&)func)
   {}
 
-<<<<<<< HEAD
-  template(
-    typename Sender,
-    typename Receiver,
-    typename...,
-    typename SourceReceiver = receiver_type<member_t<Sender, Source>, Func, Receiver>)
-      (requires receiver<Receiver> AND
+  template(typename Sender, typename Receiver)
+      (requires receiver<Receiver AND
           same_as<remove_cvref_t<Sender>, type> AND
-=======
-  template(typename Sender, typename Receiver)
-      (requires same_as<remove_cvref_t<Sender>, type> AND
->>>>>>> 849a9d17
           constructible_from<Func, member_t<Sender, Func>> AND
           constructible_from<remove_cvref_t<Receiver>, Receiver> AND
           sender_to<Source, source_receiver<Sender, Receiver>>)
