/*
 * Copyright 2019-present Facebook, Inc.
 *
 * Licensed under the Apache License, Version 2.0 (the "License");
 * you may not use this file except in compliance with the License.
 * You may obtain a copy of the License at
 *
 *   http://www.apache.org/licenses/LICENSE-2.0
 *
 * Unless required by applicable law or agreed to in writing, software
 * distributed under the License is distributed on an "AS IS" BASIS,
 * WITHOUT WARRANTIES OR CONDITIONS OF ANY KIND, either express or implied.
 * See the License for the specific language governing permissions and
 * limitations under the License.
 */
#pragma once

// the configured options and settings for unifex
#define UNIFEX_VERSION_MAJOR @libunifex_VERSION_MAJOR@
#define UNIFEX_VERSION_MINOR @libunifex_VERSION_MINOR@

#cmakedefine01 UNIFEX_NO_MEMORY_RESOURCE
#cmakedefine UNIFEX_MEMORY_RESOURCE_HEADER <@UNIFEX_MEMORY_RESOURCE_HEADER@>
#cmakedefine UNIFEX_MEMORY_RESOURCE_NAMESPACE @UNIFEX_MEMORY_RESOURCE_NAMESPACE@

#if defined(__has_cpp_attribute)
// prior to clang-10, [[no_unique_address]] leads to bad codegen
#if __has_cpp_attribute(no_unique_address) && \
  (!defined(__clang__) || __clang_major__ > 9)
#define UNIFEX_NO_UNIQUE_ADDRESS /*[[no_unique_address]]*/
#else
#define UNIFEX_NO_UNIQUE_ADDRESS
#endif
#else
#define UNIFEX_NO_UNIQUE_ADDRESS
#endif

#cmakedefine01 UNIFEX_NO_COROUTINES
#cmakedefine UNIFEX_COROUTINES_HEADER <@UNIFEX_COROUTINES_HEADER@>
#cmakedefine UNIFEX_COROUTINES_NAMESPACE @UNIFEX_COROUTINES_NAMESPACE@

<<<<<<< HEAD
=======
#if defined(__ANDROID_API__) && __ANDROID_API__ < 19
// Android makes timerfd_create and friend available as of API version 19;
// before that, the epoll API exists but it's insufficient for our purposes.
// https://android.googlesource.com/platform/bionic/+/master/libc/include/sys/timerfd.h#56
#  define UNIFEX_NO_EPOLL 1
#endif

>>>>>>> ed629483
#if !defined(UNIFEX_NO_EPOLL)
#cmakedefine01 UNIFEX_NO_EPOLL
#endif

<<<<<<< HEAD
#if !defined(UNIFEX_NO_LIBURING)
=======
>>>>>>> ed629483
#cmakedefine01 UNIFEX_NO_LIBURING
#endif

// UNIFEX_DECLARE_NON_DEDUCED_TYPE(type)
// UNIFEX_USE_NON_DEDUCED_TYPE(type)
//
// These macros work around a bug in MSVC that causes it to try to specialize
// all found function templates for which it can successfully deduce template
// arguments even if there are parameters that do not participate in template
// parameter deduction for which there is no conversion possible from the argument.
//
// This is most likely related to the core issue CWG1391 [*] which MSVC has not
// yet implemented as of VS 2019.4.
//
// These macros are intended to be used in template functions, typically tag_invoke()
// overloads, as follows.
//
// Where you would normally write:
//
// class foo_sender {
//    template<
//      typename Receiver,
//      std::enable_if_t<is_callable_v<decltype(set_value), Receiver, foo>, int> = 0>
//    friend auto tag_invoke(tag_t<connect>, foo_sender&& s, Receiver&& r) -> foo_operation<Receiver> {
//      return ...;
//    }
// };
//
// You would instead write
//
// class foo_sender {
//   template<
//     typename Receiver,
//     UNIFEX_DECLARE_NON_DEDUCED_TYPE(CPO, tag_t<connect>),
//     UNIFEX_DECLARE_NON_DEDUCED_TYPE(S, foo_sender),
//     std::enable_if_t<is_callable_v<decltype(set_value), Receiver, foo>, int> = 0?
//   friend auto tag_invoke(
//        UNIFEX_USE_NON_DEDUCED_TYPE(CPO, tag_t<connect>),
//        UNIFEX_USE_NON_DEDUCED_TYPE(S, foo_sender)&& s,
//        Receiver&& r) -> foo_operation<Receiver> {
//      return ...;
//    }
// };

#if defined(_MSC_VER)
# define UNIFEX_DECLARE_NON_DEDUCED_TYPE(NAME, ...) \
  typename NAME, \
  std::enable_if_t<std::is_same_v<NAME, __VA_ARGS__>, int> = 0
 # define UNIFEX_USE_NON_DEDUCED_TYPE(NAME, ...) NAME
#else
# define UNIFEX_DECLARE_NON_DEDUCED_TYPE(NAME, ...) typename NAME = __VA_ARGS__
# define UNIFEX_USE_NON_DEDUCED_TYPE(NAME, ...) __VA_ARGS__
#endif

#if !defined(UNIFEX_CXX_CONCEPTS)
#ifdef UNIFEX_DOXYGEN_INVOKED
#define UNIFEX_CXX_CONCEPTS 201800L
#elif defined(__cpp_concepts) && __cpp_concepts > 0
#define UNIFEX_CXX_CONCEPTS __cpp_concepts
#else
#define UNIFEX_CXX_CONCEPTS 0L
#endif
#endif

#if __cpp_rtti >= 199711
#  define UNIFEX_NO_RTTI 0
#else
#  define UNIFEX_NO_RTTI 1
#endif

#if __cpp_exceptions >= 199711
#  define UNIFEX_NO_EXCEPTIONS 0
#  define UNIFEX_TRY try
#  define UNIFEX_CATCH(...) catch (__VA_ARGS__)
#  define UNIFEX_RETHROW() throw
#else
#  define UNIFEX_NO_EXCEPTIONS 1
#  define UNIFEX_TRY
#  define UNIFEX_CATCH(...) if constexpr (true) {} else
#  define UNIFEX_RETHROW() ((void)0)
#endif

#if defined(_MSC_VER) && !defined(__clang__)
  #define UNIFEX_DIAGNOSTIC_PUSH __pragma(warning(push))
  #define UNIFEX_DIAGNOSTIC_POP __pragma(warning(pop))
  #define UNIFEX_DIAGNOSTIC_IGNORE_INIT_LIST_LIFETIME
  #define UNIFEX_DIAGNOSTIC_IGNORE_FLOAT_EQUAL
  #define UNIFEX_DIAGNOSTIC_IGNORE_CPP2A_COMPAT
#else // ^^^ defined(_MSC_VER) ^^^ / vvv !defined(_MSC_VER) vvv
  #if defined(__GNUC__) || defined(__clang__)
    #define UNIFEX_PRAGMA(X) _Pragma(#X)
    #define UNIFEX_DIAGNOSTIC_PUSH UNIFEX_PRAGMA(GCC diagnostic push)
    #define UNIFEX_DIAGNOSTIC_POP UNIFEX_PRAGMA(GCC diagnostic pop)
    #define UNIFEX_DIAGNOSTIC_IGNORE_PRAGMAS \
      UNIFEX_PRAGMA(GCC diagnostic ignored "-Wpragmas")
    #define UNIFEX_DIAGNOSTIC_IGNORE(X) \
      UNIFEX_DIAGNOSTIC_IGNORE_PRAGMAS \
      UNIFEX_PRAGMA(GCC diagnostic ignored "-Wunknown-pragmas") \
      UNIFEX_PRAGMA(GCC diagnostic ignored X)
    #define UNIFEX_DIAGNOSTIC_IGNORE_INIT_LIST_LIFETIME \
      UNIFEX_DIAGNOSTIC_IGNORE("-Wunknown-warning-option") \
      UNIFEX_DIAGNOSTIC_IGNORE("-Winit-list-lifetime")
    #define UNIFEX_DIAGNOSTIC_IGNORE_FLOAT_EQUAL \
      UNIFEX_DIAGNOSTIC_IGNORE("-Wfloat-equal")
    #define UNIFEX_DIAGNOSTIC_IGNORE_CPP2A_COMPAT \
      UNIFEX_DIAGNOSTIC_IGNORE("-Wc++2a-compat")
  #else
    #define UNIFEX_DIAGNOSTIC_PUSH
    #define UNIFEX_DIAGNOSTIC_POP
    #define UNIFEX_DIAGNOSTIC_IGNORE_INIT_LIST_LIFETIME
    #define UNIFEX_DIAGNOSTIC_IGNORE_FLOAT_EQUAL
    #define UNIFEX_DIAGNOSTIC_IGNORE_CPP2A_COMPAT
  #endif
#endif // MSVC/Generic configuration switch<|MERGE_RESOLUTION|>--- conflicted
+++ resolved
@@ -39,24 +39,20 @@
 #cmakedefine UNIFEX_COROUTINES_HEADER <@UNIFEX_COROUTINES_HEADER@>
 #cmakedefine UNIFEX_COROUTINES_NAMESPACE @UNIFEX_COROUTINES_NAMESPACE@
 
-<<<<<<< HEAD
-=======
-#if defined(__ANDROID_API__) && __ANDROID_API__ < 19
+#if !defined(UNIFEX_NO_EPOLL)
+#  if defined(__ANDROID_API__) && __ANDROID_API__ < 19
 // Android makes timerfd_create and friend available as of API version 19;
 // before that, the epoll API exists but it's insufficient for our purposes.
 // https://android.googlesource.com/platform/bionic/+/master/libc/include/sys/timerfd.h#56
-#  define UNIFEX_NO_EPOLL 1
+#    define UNIFEX_NO_EPOLL 1
+#  endif
 #endif
 
->>>>>>> ed629483
 #if !defined(UNIFEX_NO_EPOLL)
 #cmakedefine01 UNIFEX_NO_EPOLL
 #endif
 
-<<<<<<< HEAD
 #if !defined(UNIFEX_NO_LIBURING)
-=======
->>>>>>> ed629483
 #cmakedefine01 UNIFEX_NO_LIBURING
 #endif
 
