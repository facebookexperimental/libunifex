/*
 * Copyright (c) Facebook, Inc. and its affiliates.
 *
 * Licensed under the Apache License Version 2.0 with LLVM Exceptions
 * (the "License"); you may not use this file except in compliance with
 * the License. You may obtain a copy of the License at
 *
 *   https://llvm.org/LICENSE.txt
 *
 * Unless required by applicable law or agreed to in writing, software
 * distributed under the License is distributed on an "AS IS" BASIS,
 * WITHOUT WARRANTIES OR CONDITIONS OF ANY KIND, either express or implied.
 * See the License for the specific language governing permissions and
 * limitations under the License.
 */
#pragma once

#include <unifex/config.hpp>
<<<<<<< HEAD
#include <unifex/receiver_concepts.hpp>
#include <unifex/sender_concepts.hpp>
#include <unifex/stream_concepts.hpp>
#include <unifex/type_traits.hpp>
#include <unifex/blocking.hpp>
#include <unifex/get_stop_token.hpp>
#include <unifex/async_trace.hpp>
#include <unifex/type_list.hpp>
#include <unifex/std_concepts.hpp>
#include <unifex/bind_back.hpp>
#include <unifex/utility.hpp>

#include <exception>
#include <functional>
#include <type_traits>

#include <unifex/detail/prologue.hpp>

namespace unifex {
namespace _tfx {
namespace detail {
  template <typename Result, typename = void>
  struct result_overload {
    using type = type_list<Result>;
  };
  template <typename Result>
  struct result_overload<Result, std::enable_if_t<is_void_v<Result>>> {
    using type = type_list<>;
  };
}

template <typename Receiver, typename Func>
struct _receiver {
  struct type;
};
template <typename Receiver, typename Func>
using receiver_t = typename _receiver<Receiver, Func>::type;

template <typename Receiver, typename Func>
struct _receiver<Receiver, Func>::type {
  UNIFEX_NO_UNIQUE_ADDRESS Func func_;
  UNIFEX_NO_UNIQUE_ADDRESS Receiver receiver_;

  template <typename... Values>
  void set_value(Values&&... values) && noexcept {
    using result_type = unifex::invoke_result_t<Func, Values...>;
    if constexpr (is_void_v<result_type>) {
      if constexpr (noexcept(unifex::invoke(
                        (Func &&) func_, (Values &&) values...))) {
        unifex::invoke((Func &&) func_, (Values &&) values...);
        unifex::set_value((Receiver &&) receiver_);
      } else {
        UNIFEX_TRY {
          unifex::invoke((Func &&) func_, (Values &&) values...);
          unifex::set_value((Receiver &&) receiver_);
        } UNIFEX_CATCH (...) {
          unifex::set_error((Receiver &&) receiver_, std::current_exception());
        }
      }
    } else {
      if constexpr (noexcept(unifex::invoke(
                        (Func &&) func_, (Values &&) values...))) {
        unifex::set_value(
            (Receiver &&) receiver_,
            unifex::invoke((Func &&) func_, (Values &&) values...));
      } else {
        UNIFEX_TRY {
          unifex::set_value(
              (Receiver &&) receiver_,
              unifex::invoke((Func &&) func_, (Values &&) values...));
        } UNIFEX_CATCH (...) {
          unifex::set_error((Receiver &&) receiver_, std::current_exception());
        }
      }
    }
  }

  template <typename Error>
  void set_error(Error&& error) && noexcept {
    unifex::set_error((Receiver &&) receiver_, (Error &&) error);
  }

  void set_done() && noexcept {
    unifex::set_done((Receiver &&) receiver_);
  }

  template(typename CPO, typename R)
      (requires is_receiver_query_cpo_v<CPO> AND same_as<R, type>)
  friend auto tag_invoke(CPO cpo, const R& r) noexcept(
      is_nothrow_callable_v<CPO, const Receiver&>)
      -> callable_result_t<CPO, const Receiver&> {
    return std::move(cpo)(unifex::as_const(r.receiver_));
  }

  template <typename Visit>
  friend void tag_invoke(tag_t<visit_continuations>, const type& r, Visit&& visit) {
    unifex::invoke(visit, r.receiver_);
  }
};

template <typename Predecessor, typename Func>
struct _sender {
  struct type;
};
template <typename Predecessor, typename Func>
using sender = typename _sender<remove_cvref_t<Predecessor>, std::decay_t<Func>>::type;

template <typename Predecessor, typename Func>
struct _sender<Predecessor, Func>::type {
  UNIFEX_NO_UNIQUE_ADDRESS Predecessor pred_;
  UNIFEX_NO_UNIQUE_ADDRESS Func func_;

private:

  // This helper transforms an argument list into either
  // - type_list<type_list<Result>> - if Result is non-void, or
  // - type_list<type_list<>>       - if Result is void
  template <typename... Args>
  using result = type_list<
    typename detail::result_overload<unifex::invoke_result_t<Func, Args...>>::type>;

public:

  template <
      template <typename...> class Variant,
      template <typename...> class Tuple>
  using value_types =
      type_list_nested_apply_t<
          sender_value_types_t<Predecessor, concat_type_lists_unique_t, result>,
          Variant,
          Tuple>;

  template <template <typename...> class Variant>
  using error_types =
      typename concat_type_lists_unique_t<
          sender_error_types_t<Predecessor, type_list>,
          type_list<std::exception_ptr>>::template apply<Variant>;

  static constexpr bool sends_done = sender_traits<Predecessor>::sends_done;

  template <typename Receiver>
  using receiver_t = receiver_t<Receiver, Func>;

  friend constexpr auto tag_invoke(tag_t<blocking>, const type& sender) {
    return blocking(sender.pred_);
  }

  template(typename Sender, typename Receiver)
    (requires same_as<remove_cvref_t<Sender>, type> AND receiver<Receiver> AND
        sender_to<member_t<Sender, Predecessor>, receiver_t<remove_cvref_t<Receiver>>>)
  friend auto tag_invoke(tag_t<unifex::connect>, Sender&& s, Receiver&& r)
    noexcept(
      is_nothrow_constructible_v<remove_cvref_t<Receiver>, Receiver> &&
      is_nothrow_constructible_v<Func, member_t<Sender, Func>> &&
      is_nothrow_connectable_v<member_t<Sender, Predecessor>, receiver_t<remove_cvref_t<Receiver>>>)
      -> connect_result_t<member_t<Sender, Predecessor>, receiver_t<remove_cvref_t<Receiver>>> {
    return unifex::connect(
      static_cast<Sender&&>(s).pred_,
      receiver_t<remove_cvref_t<Receiver>>{
        static_cast<Sender&&>(s).func_,
        static_cast<Receiver&&>(r)});
  }
};
} // namespace _tfx

namespace _tfx_cpo {
  inline const struct _fn {
  private:
    template <typename Sender, typename Func>
    using _result_t =
      typename conditional_t<
        tag_invocable<_fn, Sender, Func>,
        meta_tag_invoke_result<_fn>,
        meta_quote2<_tfx::sender>>::template apply<Sender, Func>;
  public:
    template(typename Sender, typename Func)
      (requires tag_invocable<_fn, Sender, Func>)
    auto operator()(Sender&& predecessor, Func&& func) const
        noexcept(is_nothrow_tag_invocable_v<_fn, Sender, Func>)
        -> _result_t<Sender, Func> {
      return unifex::tag_invoke(_fn{}, (Sender&&)predecessor, (Func&&)func);
    }
    template(typename Sender, typename Func)
      (requires (!tag_invocable<_fn, Sender, Func>))
    auto operator()(Sender&& predecessor, Func&& func) const
        noexcept(is_nothrow_constructible_v<
          _tfx::sender<Sender, Func>, Sender, Func>)
        -> _result_t<Sender, Func> {
      return _tfx::sender<Sender, Func>{(Sender &&) predecessor, (Func &&) func};
    }
    template <typename Func>
    constexpr auto operator()(Func&& func) const
        noexcept(is_nothrow_callable_v<
          tag_t<bind_back>, _fn, Func>)
        -> bind_back_result_t<_fn, Func> {
      return bind_back(*this, (Func &&) func);
    }
  } transform{};
} // namespace _tfx_cpo
using _tfx_cpo::transform;
=======
#include <unifex/then.hpp>

#include <unifex/detail/prologue.hpp>

UNIFEX_DEPRECATED_HEADER("transform.hpp is deprecated. Use then.hpp instead.")

namespace unifex {
[[deprecated("unifex::transform has been renamed to unifex::then")]]
inline constexpr _then::_cpo::_fn transform {};
>>>>>>> 2209173c
} // namespace unifex

#include <unifex/detail/epilogue.hpp><|MERGE_RESOLUTION|>--- conflicted
+++ resolved
@@ -16,208 +16,6 @@
 #pragma once
 
 #include <unifex/config.hpp>
-<<<<<<< HEAD
-#include <unifex/receiver_concepts.hpp>
-#include <unifex/sender_concepts.hpp>
-#include <unifex/stream_concepts.hpp>
-#include <unifex/type_traits.hpp>
-#include <unifex/blocking.hpp>
-#include <unifex/get_stop_token.hpp>
-#include <unifex/async_trace.hpp>
-#include <unifex/type_list.hpp>
-#include <unifex/std_concepts.hpp>
-#include <unifex/bind_back.hpp>
-#include <unifex/utility.hpp>
-
-#include <exception>
-#include <functional>
-#include <type_traits>
-
-#include <unifex/detail/prologue.hpp>
-
-namespace unifex {
-namespace _tfx {
-namespace detail {
-  template <typename Result, typename = void>
-  struct result_overload {
-    using type = type_list<Result>;
-  };
-  template <typename Result>
-  struct result_overload<Result, std::enable_if_t<is_void_v<Result>>> {
-    using type = type_list<>;
-  };
-}
-
-template <typename Receiver, typename Func>
-struct _receiver {
-  struct type;
-};
-template <typename Receiver, typename Func>
-using receiver_t = typename _receiver<Receiver, Func>::type;
-
-template <typename Receiver, typename Func>
-struct _receiver<Receiver, Func>::type {
-  UNIFEX_NO_UNIQUE_ADDRESS Func func_;
-  UNIFEX_NO_UNIQUE_ADDRESS Receiver receiver_;
-
-  template <typename... Values>
-  void set_value(Values&&... values) && noexcept {
-    using result_type = unifex::invoke_result_t<Func, Values...>;
-    if constexpr (is_void_v<result_type>) {
-      if constexpr (noexcept(unifex::invoke(
-                        (Func &&) func_, (Values &&) values...))) {
-        unifex::invoke((Func &&) func_, (Values &&) values...);
-        unifex::set_value((Receiver &&) receiver_);
-      } else {
-        UNIFEX_TRY {
-          unifex::invoke((Func &&) func_, (Values &&) values...);
-          unifex::set_value((Receiver &&) receiver_);
-        } UNIFEX_CATCH (...) {
-          unifex::set_error((Receiver &&) receiver_, std::current_exception());
-        }
-      }
-    } else {
-      if constexpr (noexcept(unifex::invoke(
-                        (Func &&) func_, (Values &&) values...))) {
-        unifex::set_value(
-            (Receiver &&) receiver_,
-            unifex::invoke((Func &&) func_, (Values &&) values...));
-      } else {
-        UNIFEX_TRY {
-          unifex::set_value(
-              (Receiver &&) receiver_,
-              unifex::invoke((Func &&) func_, (Values &&) values...));
-        } UNIFEX_CATCH (...) {
-          unifex::set_error((Receiver &&) receiver_, std::current_exception());
-        }
-      }
-    }
-  }
-
-  template <typename Error>
-  void set_error(Error&& error) && noexcept {
-    unifex::set_error((Receiver &&) receiver_, (Error &&) error);
-  }
-
-  void set_done() && noexcept {
-    unifex::set_done((Receiver &&) receiver_);
-  }
-
-  template(typename CPO, typename R)
-      (requires is_receiver_query_cpo_v<CPO> AND same_as<R, type>)
-  friend auto tag_invoke(CPO cpo, const R& r) noexcept(
-      is_nothrow_callable_v<CPO, const Receiver&>)
-      -> callable_result_t<CPO, const Receiver&> {
-    return std::move(cpo)(unifex::as_const(r.receiver_));
-  }
-
-  template <typename Visit>
-  friend void tag_invoke(tag_t<visit_continuations>, const type& r, Visit&& visit) {
-    unifex::invoke(visit, r.receiver_);
-  }
-};
-
-template <typename Predecessor, typename Func>
-struct _sender {
-  struct type;
-};
-template <typename Predecessor, typename Func>
-using sender = typename _sender<remove_cvref_t<Predecessor>, std::decay_t<Func>>::type;
-
-template <typename Predecessor, typename Func>
-struct _sender<Predecessor, Func>::type {
-  UNIFEX_NO_UNIQUE_ADDRESS Predecessor pred_;
-  UNIFEX_NO_UNIQUE_ADDRESS Func func_;
-
-private:
-
-  // This helper transforms an argument list into either
-  // - type_list<type_list<Result>> - if Result is non-void, or
-  // - type_list<type_list<>>       - if Result is void
-  template <typename... Args>
-  using result = type_list<
-    typename detail::result_overload<unifex::invoke_result_t<Func, Args...>>::type>;
-
-public:
-
-  template <
-      template <typename...> class Variant,
-      template <typename...> class Tuple>
-  using value_types =
-      type_list_nested_apply_t<
-          sender_value_types_t<Predecessor, concat_type_lists_unique_t, result>,
-          Variant,
-          Tuple>;
-
-  template <template <typename...> class Variant>
-  using error_types =
-      typename concat_type_lists_unique_t<
-          sender_error_types_t<Predecessor, type_list>,
-          type_list<std::exception_ptr>>::template apply<Variant>;
-
-  static constexpr bool sends_done = sender_traits<Predecessor>::sends_done;
-
-  template <typename Receiver>
-  using receiver_t = receiver_t<Receiver, Func>;
-
-  friend constexpr auto tag_invoke(tag_t<blocking>, const type& sender) {
-    return blocking(sender.pred_);
-  }
-
-  template(typename Sender, typename Receiver)
-    (requires same_as<remove_cvref_t<Sender>, type> AND receiver<Receiver> AND
-        sender_to<member_t<Sender, Predecessor>, receiver_t<remove_cvref_t<Receiver>>>)
-  friend auto tag_invoke(tag_t<unifex::connect>, Sender&& s, Receiver&& r)
-    noexcept(
-      is_nothrow_constructible_v<remove_cvref_t<Receiver>, Receiver> &&
-      is_nothrow_constructible_v<Func, member_t<Sender, Func>> &&
-      is_nothrow_connectable_v<member_t<Sender, Predecessor>, receiver_t<remove_cvref_t<Receiver>>>)
-      -> connect_result_t<member_t<Sender, Predecessor>, receiver_t<remove_cvref_t<Receiver>>> {
-    return unifex::connect(
-      static_cast<Sender&&>(s).pred_,
-      receiver_t<remove_cvref_t<Receiver>>{
-        static_cast<Sender&&>(s).func_,
-        static_cast<Receiver&&>(r)});
-  }
-};
-} // namespace _tfx
-
-namespace _tfx_cpo {
-  inline const struct _fn {
-  private:
-    template <typename Sender, typename Func>
-    using _result_t =
-      typename conditional_t<
-        tag_invocable<_fn, Sender, Func>,
-        meta_tag_invoke_result<_fn>,
-        meta_quote2<_tfx::sender>>::template apply<Sender, Func>;
-  public:
-    template(typename Sender, typename Func)
-      (requires tag_invocable<_fn, Sender, Func>)
-    auto operator()(Sender&& predecessor, Func&& func) const
-        noexcept(is_nothrow_tag_invocable_v<_fn, Sender, Func>)
-        -> _result_t<Sender, Func> {
-      return unifex::tag_invoke(_fn{}, (Sender&&)predecessor, (Func&&)func);
-    }
-    template(typename Sender, typename Func)
-      (requires (!tag_invocable<_fn, Sender, Func>))
-    auto operator()(Sender&& predecessor, Func&& func) const
-        noexcept(is_nothrow_constructible_v<
-          _tfx::sender<Sender, Func>, Sender, Func>)
-        -> _result_t<Sender, Func> {
-      return _tfx::sender<Sender, Func>{(Sender &&) predecessor, (Func &&) func};
-    }
-    template <typename Func>
-    constexpr auto operator()(Func&& func) const
-        noexcept(is_nothrow_callable_v<
-          tag_t<bind_back>, _fn, Func>)
-        -> bind_back_result_t<_fn, Func> {
-      return bind_back(*this, (Func &&) func);
-    }
-  } transform{};
-} // namespace _tfx_cpo
-using _tfx_cpo::transform;
-=======
 #include <unifex/then.hpp>
 
 #include <unifex/detail/prologue.hpp>
@@ -227,7 +25,6 @@
 namespace unifex {
 [[deprecated("unifex::transform has been renamed to unifex::then")]]
 inline constexpr _then::_cpo::_fn transform {};
->>>>>>> 2209173c
 } // namespace unifex
 
 #include <unifex/detail/epilogue.hpp>