/*
 * Copyright (c) Facebook, Inc. and its affiliates.
 *
 * Licensed under the Apache License, Version 2.0 (the "License");
 * you may not use this file except in compliance with the License.
 * You may obtain a copy of the License at
 *
 *   http://www.apache.org/licenses/LICENSE-2.0
 *
 * Unless required by applicable law or agreed to in writing, software
 * distributed under the License is distributed on an "AS IS" BASIS,
 * WITHOUT WARRANTIES OR CONDITIONS OF ANY KIND, either express or implied.
 * See the License for the specific language governing permissions and
 * limitations under the License.
 */

// writes starting!
// warmup completed!
// benchmark completed!
// completed in 10019 ms, 10019047256ns, 15058560ops
// stats - 1.50299e+06reads, 665ns-per-op, 1503ops-per-ms
// writes stopped!

#include <unifex/config.hpp>
#if !UNIFEX_NO_EPOLL

#include <unifex/inplace_stop_token.hpp>
#include <unifex/just.hpp>
#include <unifex/linux/io_epoll_context.hpp>
#include <unifex/scheduler_concepts.hpp>
#include <unifex/scope_guard.hpp>
#include <unifex/sequence.hpp>
#include <unifex/sync_wait.hpp>
#include <unifex/transform.hpp>
#include <unifex/when_all.hpp>
#include <unifex/repeat_effect_until.hpp>
#include <unifex/typed_via.hpp>
#include <unifex/with_query_value.hpp>
#include <unifex/transform_done.hpp>
#include <unifex/stop_when.hpp>
#include <unifex/defer.hpp>
#include <unifex/just_with.hpp>

#include <iostream>
#include <chrono>
#include <cstdio>
#include <string>
#include <thread>
#include <vector>

using namespace unifex;
using namespace unifex::linuxos;
using namespace std::chrono_literals;

inline constexpr auto sink = [](auto&&...){};

inline constexpr auto discard = transform(sink);

//! Seconds to warmup the benchmark
static constexpr int WARMUP_DURATION = 3;

//! Seconds to run the benchmark
static constexpr int BENCHMARK_DURATION = 10;

static constexpr unsigned char data[6] = {'h', 'e', 'l', 'l', 'o', '\n'};

int main() {
  io_epoll_context ctx;

  inplace_stop_source stopSource;
  std::thread t{[&] { ctx.run(stopSource.get_token()); }};
  scope_guard stopOnExit = [&]() noexcept {
    stopSource.request_stop();
    t.join();
  };

  auto scheduler = ctx.get_scheduler();
  try {
    {
      auto startTime = std::chrono::steady_clock::now();
      inplace_stop_source timerStopSource;
      auto task = when_all(
          schedule_at(scheduler, now(scheduler) + 1s)
            | transform([] { std::printf("timer 1 completed (1s)\n"); }),
          schedule_at(scheduler, now(scheduler) + 2s)
            | transform([] { std::printf("timer 2 completed (2s)\n"); }))
        | stop_when(
          schedule_at(scheduler, now(scheduler) + 1500ms)
            | transform([] { std::printf("timer 3 completed (1.5s) cancelling\n"); }));
      sync_wait(std::move(task));
      auto endTime = std::chrono::steady_clock::now();

      std::printf(
          "completed in %i ms\n",
          (int)std::chrono::duration_cast<std::chrono::milliseconds>(
              endTime - startTime)
              .count());
    }
  } catch (const std::exception& ex) {
    std::printf("error: %s\n", ex.what());
  }

  auto pipe_bench = [](auto& rPipeRef, auto& buffer, auto scheduler, int seconds,
                       auto& data, auto& reps, auto& offset) {
    return defer([&, scheduler, seconds] {
      return defer([&] {
        return
          // do read:
          async_read_some(rPipeRef, as_writable_bytes(span{buffer.data() + 0, 1}))
          | discard
          | transform([&] {
              UNIFEX_ASSERT(data[(reps + offset) % sizeof(data)] == buffer[0]);
              ++reps;
            });
      })
        | typed_via(scheduler)
          // Repeat the reads:
        | repeat_effect()
          // stop reads after requested time
        | stop_when(schedule_at(scheduler, now(scheduler) + std::chrono::seconds(seconds)))
          // complete with void when requested time expires
        | transform_done([]{return just();});
    });
  };

  auto pipe_write = [](auto& wPipeRef, auto databuffer, auto scheduler, auto stopToken) {
    return
      // write the data to one end of the pipe
      sequence(
        just_with([&]{ printf("writes starting!\n"); }),
        defer([&, databuffer] { return discard(async_write_some(wPipeRef, databuffer)); })
          | typed_via(scheduler)
          | repeat_effect()
          | transform_done([]{return just();})
          | with_query_value(get_stop_token, stopToken),
        just_with([&]{ printf("writes stopped!\n"); }));
  };
  auto [rPipe, wPipe] = open_pipe(scheduler);

  auto startTime = std::chrono::high_resolution_clock::now();
  auto endTime = std::chrono::high_resolution_clock::now();
  auto reps = 0;
  auto offset = 0;
  inplace_stop_source stopWrite;
  const auto databuffer = as_bytes(span{data});
  auto buffer = std::vector<char>{};
  buffer.resize(1);
  try {
    auto task = when_all(
      // write chunk of data into one end repeatedly
      pipe_write(wPipe, databuffer, scheduler, stopWrite.get_token()),
      // read the data 1 byte at a time from the other end
      sequence(
        // read for some time before starting measurement
        // this is done to reduce startup effects
        pipe_bench(rPipe, buffer, scheduler, WARMUP_DURATION, data, reps, offset),
        // reset measurements to exclude warmup
        just_with([&] {
          // restart reps and keep offset in data
          offset = reps%sizeof(data);
          reps = 0;
          printf("warmup completed!\n");
          // exclude the warmup time
          startTime = endTime = std::chrono::high_resolution_clock::now();
        }),
        // do more reads and measure how many reads occur
        pipe_bench(rPipe, buffer, scheduler, BENCHMARK_DURATION, data, reps, offset),
        // report results
        just_with([&] {
<<<<<<< HEAD
          end = std::chrono::high_resolution_clock::now();
=======
          endTime = std::chrono::high_resolution_clock::now();
>>>>>>> 5aea2253
          printf("benchmark completed!\n");
          auto ms = std::chrono::duration_cast<std::chrono::milliseconds>(
                  endTime - startTime)
                  .count();
          auto ns = std::chrono::duration_cast<std::chrono::nanoseconds>(
                  endTime - startTime)
                  .count();
          double reads = 1000000000.0 * reps / ns;
          std::cout
              << "completed in "
              << ms << " ms, "
              << ns << "ns, "
              << reps << "ops\n";
          std::cout
              << "stats - "
              << reads << "reads, "
              << ns/reps << "ns-per-op, "
              << reps/ms << "ops-per-ms\n";
          stopWrite.request_stop();
        })
      )
    );
    sync_wait(std::move(task));
  } catch (const std::system_error& se) {
    std::printf("async_read_some system_error: [%s], [%s]\n", se.code().message().c_str(), se.what());
  } catch (const std::exception& ex) {
    std::printf("async_read_some exception: %s\n", ex.what());
  }
  return 0;
}

#else // !UNIFEX_NO_EPOLL
#include <cstdio>
int main() {
  printf("epoll support not found\n");
}
#endif // !UNIFEX_NO_EPOLL<|MERGE_RESOLUTION|>--- conflicted
+++ resolved
@@ -167,11 +167,7 @@
         pipe_bench(rPipe, buffer, scheduler, BENCHMARK_DURATION, data, reps, offset),
         // report results
         just_with([&] {
-<<<<<<< HEAD
-          end = std::chrono::high_resolution_clock::now();
-=======
           endTime = std::chrono::high_resolution_clock::now();
->>>>>>> 5aea2253
           printf("benchmark completed!\n");
           auto ms = std::chrono::duration_cast<std::chrono::milliseconds>(
                   endTime - startTime)
