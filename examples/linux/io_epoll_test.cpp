--- conflicted
+++ resolved
@@ -166,13 +166,8 @@
         // do more reads and measure how many reads occur
         pipe_bench(rPipe, buffer, scheduler, BENCHMARK_DURATION, data, reps, offset),
         // report results
-<<<<<<< HEAD
         just_with([&] {
-          end = std::chrono::high_resolution_clock::now();
-=======
-        lazy([&] {
           endTime = std::chrono::high_resolution_clock::now();
->>>>>>> 0d29e675
           printf("benchmark completed!\n");
           auto ms = std::chrono::duration_cast<std::chrono::milliseconds>(
                   endTime - startTime)
