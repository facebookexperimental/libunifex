/*
 * Copyright (c) Facebook, Inc. and its affiliates.
 *
 * Licensed under the Apache License, Version 2.0 (the "License");
 * you may not use this file except in compliance with the License.
 * You may obtain a copy of the License at
 *
 *   http://www.apache.org/licenses/LICENSE-2.0
 *
 * Unless required by applicable law or agreed to in writing, software
 * distributed under the License is distributed on an "AS IS" BASIS,
 * WITHOUT WARRANTIES OR CONDITIONS OF ANY KIND, either express or implied.
 * See the License for the specific language governing permissions and
 * limitations under the License.
 */
#include <unifex/schedule_with_subscheduler.hpp>
#include <unifex/sync_wait.hpp>
#include <unifex/timed_single_thread_context.hpp>
#include <unifex/transform.hpp>

using namespace unifex;

int main() {
  timed_single_thread_context context;
  auto schedr = context.get_scheduler();

<<<<<<< HEAD
  optional<bool> result = sync_wait(transform(
      schedule_with_subscheduler(scheduler),
      [&](auto subScheduler) noexcept { return subScheduler == scheduler; }));
=======
  std::optional<bool> result = sync_wait(transform(
      schedule_with_subscheduler(schedr),
      [&](auto subScheduler) noexcept { return subScheduler == schedr; }));
>>>>>>> afa041eb

  if (result.has_value() && result.value()) {
    // Success
    return 0;
  }

  return 1;
}<|MERGE_RESOLUTION|>--- conflicted
+++ resolved
@@ -24,15 +24,9 @@
   timed_single_thread_context context;
   auto schedr = context.get_scheduler();
 
-<<<<<<< HEAD
   optional<bool> result = sync_wait(transform(
-      schedule_with_subscheduler(scheduler),
-      [&](auto subScheduler) noexcept { return subScheduler == scheduler; }));
-=======
-  std::optional<bool> result = sync_wait(transform(
       schedule_with_subscheduler(schedr),
       [&](auto subScheduler) noexcept { return subScheduler == schedr; }));
->>>>>>> afa041eb
 
   if (result.has_value() && result.value()) {
     // Success
